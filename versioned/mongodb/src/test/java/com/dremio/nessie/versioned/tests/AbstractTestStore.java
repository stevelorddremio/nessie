--- conflicted
+++ resolved
@@ -82,20 +82,13 @@
    */
   protected abstract void resetStoreState();
 
-<<<<<<< HEAD
-  /**
-   * Perform any optional actions on the store after it has been started.
-   */
-  protected void postStartActions() {
-  }
-
   @Test
   public void load() throws ReferenceNotFoundException {
     final Multimap<ValueType, HasId> objs = ImmutableMultimap.of(
-        ValueType.REF, SampleEntities.createBranch(),
-        ValueType.REF, SampleEntities.createBranch(),
-        ValueType.L1, SampleEntities.createL1(),
-        ValueType.COMMIT_METADATA, SampleEntities.createCommitMetadata());
+        ValueType.REF, SampleEntities.createBranch(SEED),
+        ValueType.REF, SampleEntities.createBranch(SEED),
+        ValueType.L1, SampleEntities.createL1(SEED),
+        ValueType.COMMIT_METADATA, SampleEntities.createCommitMetadata(SEED));
     objs.forEach((key, value) -> store.put(key, value, Optional.empty()));
 
     final LoadStep loadStep = new LoadStep(
@@ -117,9 +110,9 @@
   @Test
   public void loadInvalid() {
     final Map<ValueType, HasId> objs = new HashMap<>();
-    objs.put(ValueType.REF, SampleEntities.createBranch());
+    objs.put(ValueType.REF, SampleEntities.createBranch(SEED));
     objs.forEach((key, value) -> store.put(key, value, Optional.empty()));
-    objs.put(ValueType.REF, SampleEntities.createBranch());
+    objs.put(ValueType.REF, SampleEntities.createBranch(SEED));
 
     final LoadStep loadStep = new LoadStep(
       objs.entrySet().stream().map(e -> new LoadOp<>(e.getKey(), e.getValue().getId(),
@@ -131,8 +124,6 @@
     Assertions.assertThrows(ReferenceNotFoundException.class, () -> store.load(loadStep));
   }
 
-=======
->>>>>>> 31287942
   @Test
   public void loadSingleL1() {
     putThenLoad(SampleEntities.createL1(SEED), ValueType.L1);
