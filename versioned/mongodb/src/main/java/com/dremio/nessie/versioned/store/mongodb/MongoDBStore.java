/*
 * Copyright (C) 2020 Dremio
 *
 * Licensed under the Apache License, Version 2.0 (the "License");
 * you may not use this file except in compliance with the License.
 * You may obtain a copy of the License at
 *
 * http://www.apache.org/licenses/LICENSE-2.0
 *
 * Unless required by applicable law or agreed to in writing, software
 * distributed under the License is distributed on an "AS IS" BASIS,
 * WITHOUT WARRANTIES OR CONDITIONS OF ANY KIND, either express or implied.
 * See the License for the specific language governing permissions and
 * limitations under the License.
 */
package com.dremio.nessie.versioned.store.mongodb;

import java.time.Duration;
import java.util.Collection;
import java.util.HashMap;
import java.util.List;
import java.util.Map;
import java.util.Optional;
import java.util.function.Function;
import java.util.stream.Collectors;
import java.util.stream.Stream;

import org.bson.BsonDocument;
import org.bson.BsonDocumentWriter;
import org.bson.codecs.Codec;
import org.bson.codecs.EncoderContext;
import org.bson.codecs.configuration.CodecRegistries;
import org.bson.codecs.configuration.CodecRegistry;
import org.bson.codecs.pojo.PojoCodecProvider;
import org.bson.conversions.Bson;

import com.dremio.nessie.versioned.impl.condition.ConditionExpression;
import com.dremio.nessie.versioned.impl.condition.RemoveClause;
import com.dremio.nessie.versioned.impl.condition.SetClause;
import com.dremio.nessie.versioned.impl.condition.UpdateClauseVisitor;
import com.dremio.nessie.versioned.impl.condition.UpdateExpression;
import com.dremio.nessie.versioned.store.HasId;
import com.dremio.nessie.versioned.store.Id;
import com.dremio.nessie.versioned.store.LoadOp;
import com.dremio.nessie.versioned.store.LoadStep;
import com.dremio.nessie.versioned.store.NotFoundException;
import com.dremio.nessie.versioned.store.SaveOp;
import com.dremio.nessie.versioned.store.Store;
import com.dremio.nessie.versioned.store.StoreOperationException;
import com.dremio.nessie.versioned.store.ValueType;
import com.google.common.annotations.VisibleForTesting;
import com.google.common.base.Preconditions;
import com.google.common.collect.ImmutableMap;
import com.google.common.collect.ListMultimap;
import com.google.common.collect.Multimaps;
import com.mongodb.ConnectionString;
import com.mongodb.MongoClientSettings;
import com.mongodb.WriteConcern;
import com.mongodb.client.model.Filters;
import com.mongodb.client.model.FindOneAndUpdateOptions;
import com.mongodb.client.model.InsertManyOptions;
import com.mongodb.client.model.ReplaceOptions;
import com.mongodb.client.model.ReturnDocument;
import com.mongodb.client.model.UpdateOptions;
import com.mongodb.client.result.UpdateResult;
import com.mongodb.reactivestreams.client.MongoClient;
import com.mongodb.reactivestreams.client.MongoClients;
import com.mongodb.reactivestreams.client.MongoCollection;
import com.mongodb.reactivestreams.client.MongoDatabase;

import reactor.core.publisher.Flux;
import reactor.core.publisher.Mono;

/**
 * This class implements the Store interface that is used by Nessie as a backing store for versioning of it's
 * Git like behaviour.
 * The MongoDbStore connects to an external MongoDB server.
 */
public class MongoDBStore implements Store {
  /**
   * Pair of a collection to the set of IDs to be loaded.
   */
  private static class CollectionLoadIds {
    final MongoCollection<? extends HasId> collection;
    final List<Id> ids;

    CollectionLoadIds(MongoCollection<? extends HasId> collection, List<Id> ops) {
      this.collection = collection;
      this.ids = ops;
    }
  }

  /**
   * Bson implementation for updates, to allow proper encoding of Nessie objects using codecs.
   * @param <T> the entity object type.
   */
  private static class UpdateEntityBson<T> implements Bson {
    private final T value;
    private final Class<T> valueClass;

    public UpdateEntityBson(Class<T> valueClass, T value) {
      this.valueClass = valueClass;
      this.value = value;
    }

    @Override
    public <TDocument> BsonDocument toBsonDocument(Class<TDocument> clazz, CodecRegistry codecRegistry) {
      // Intentionally don't use Updates.setOnInsert() as that will result in issues encoding the value entity,
      // due to codec lookups the MongoDB driver will actually encode the fields of the basic object, not the entity.
      final BsonDocumentWriter writer = new BsonDocumentWriter(new BsonDocument());
      writer.writeStartDocument();
      writer.writeName("$setOnInsert");
      final Codec<T> codec = codecRegistry.get(valueClass);
      codec.encode(writer, value, EncoderContext.builder().build());
      writer.writeEndDocument();
      return writer.getDocument();
    }
  }

<<<<<<< HEAD
  private static final Map<ValueType, Function<MongoStoreConfig, String>> typeCollections =
      ImmutableMap.<ValueType, Function<MongoStoreConfig, String>>builder()
          .put(ValueType.L1, MongoStoreConfig::getL1TableName)
          .put(ValueType.L2, MongoStoreConfig::getL2TableName)
          .put(ValueType.L3, MongoStoreConfig::getL3TableName)
          .put(ValueType.REF, MongoStoreConfig::getRefTableName)
          .put(ValueType.VALUE, MongoStoreConfig::getValueTableName)
          .put(ValueType.COMMIT_METADATA, MongoStoreConfig::getMetadataTableName)
          .put(ValueType.KEY_FRAGMENT, MongoStoreConfig::getKeyListTableName)
          .build();
  private static final BsonConditionVisitor CONDITION_VISITOR = new BsonConditionVisitor();
  private static final AggBsonUpdateVisitor AGG_UPDATE_VISITOR = new AggBsonUpdateVisitor();
  private static final BsonUpdateVisitor UPDATE_VISITOR = new BsonUpdateVisitor();
=======
  // Mongo has a 16MB limit on documents, which also pertains to the input query. Given that we use IN for loads,
  // restrict the number of IDs to avoid going above that limit, and to take advantage of the async nature of the
  // requests.
  @VisibleForTesting
  static final int LOAD_SIZE = 1_000;
>>>>>>> b53ce8cb

  private final MongoStoreConfig config;
  private final MongoClientSettings mongoClientSettings;

  private MongoClient mongoClient;
  private MongoDatabase mongoDatabase;
  private final Duration timeout;
  private Map<ValueType, MongoCollection<? extends HasId>> collections;

  /**
   * Creates a store ready for connection to a MongoDB instance.
   * @param config the configuration for the store.
   */
  public MongoDBStore(MongoStoreConfig config) {
    this.config = config;
    this.timeout = Duration.ofMillis(config.getTimeoutMs());
    this.collections = new HashMap<>();
    final CodecRegistry codecRegistry = CodecRegistries.fromProviders(
        new CodecProvider(),
        PojoCodecProvider.builder().automatic(true).build(),
        MongoClientSettings.getDefaultCodecRegistry());
    this.mongoClientSettings = MongoClientSettings.builder()
      .applyConnectionString(new ConnectionString(config.getConnectionString()))
      .codecRegistry(codecRegistry)
      .writeConcern(WriteConcern.MAJORITY)
      .build();
  }

  /**
   * Gets a handle to an existing database or get a handle to a MongoDatabase instance if it does not exist. The new
   * database will be lazily created.
   * Since MongoDB creates databases and collections if they do not exist, there is no need to validate the presence of
   * either before they are used. This creates or retrieves collections that map 1:1 to the enumerates in
   * {@link com.dremio.nessie.versioned.store.ValueType}
   */
  @SuppressWarnings("unchecked")
  @Override
  public void start() {
    mongoClient = MongoClients.create(mongoClientSettings);
    mongoDatabase = mongoClient.getDatabase(config.getDatabaseName());

    // Initialise collections for each ValueType.
    collections = Stream.of(ValueType.values()).collect(ImmutableMap.<ValueType, ValueType, MongoCollection<? extends HasId>>toImmutableMap(
        v -> v,
        v -> {
          String collectionName = v.getTableName(config.getTablePrefix());
          return ((MongoCollection<? extends HasId>) mongoDatabase.getCollection(collectionName, v.getObjectClass()));
        }));
  }

  /**
   * Closes the connection this manager creates to a database. If the connection is already closed this method has
   * no effect.
   */
  @Override
  public void close() {
    if (null != mongoClient) {
      mongoClient.close();
    }
  }

  @Override
  public void load(LoadStep loadstep) throws NotFoundException {
    for (LoadStep step = loadstep; step != null; step = step.getNext().orElse(null)) {
      final Map<Id, LoadOp<?>> idLoadOps = step.getOps().collect(Collectors.toMap(LoadOp::getId, Function.identity()));

      Flux.fromStream(step.getOps())
        .groupBy(op -> this.<HasId>getCollection(op.getValueType()))
        .flatMap(entry -> entry.map(LoadOp::getId).buffer(LOAD_SIZE).map(l -> new CollectionLoadIds(entry.key(), l)))
        .flatMap(entry -> entry.collection.find(Filters.in(KEY_NAME, entry.ids)))
        .handle((op, sink) -> {
          // Process each of the loaded entries.
          final LoadOp<?> loadOp = idLoadOps.remove(op.getId());
          if (null == loadOp) {
            sink.error(new StoreOperationException(String.format("Retrieved unexpected object with ID: %s", op.getId())));
          } else {
            final ValueType type = loadOp.getValueType();
            loadOp.loaded(type.addType(type.getSchema().itemToMap(op, true)));
            sink.next(op);
          }
        })
          .blockLast(timeout);

      // Check if there were any missed ops.
      final Collection<String> missedIds = idLoadOps.values().stream()
          .map(e -> e.getId().toString())
          .collect(Collectors.toList());
      if (!missedIds.isEmpty()) {
        throw new NotFoundException(String.format("Requested object IDs missing: %s", String.join(", ", missedIds)));
      }
    }
  }

  @Override
  public <V> boolean putIfAbsent(ValueType type, V value) {
    final MongoCollection<V> collection = getCollection(type);

    // Use upsert so that a document is created if the filter does not match. The update operator is only $setOnInsert
    // so no action is triggered on a simple update, only on insert.
    final UpdateResult result = Mono.from(collection.updateOne(
        Filters.eq(Store.KEY_NAME, ((HasId)value).getId()),
        new UpdateEntityBson<>((Class<V>)type.getObjectClass(), value),
        new UpdateOptions().upsert(true))).block(timeout);
    return result.getUpsertedId() != null;
  }

  @Override
  public <V> void put(ValueType type, V value, Optional<ConditionExpression> conditionUnAliased) {
    Preconditions.checkArgument(type.getObjectClass().isAssignableFrom(value.getClass()),
        "ValueType %s doesn't extend expected type %s.", value.getClass().getName(), type.getObjectClass().getName());

    Bson filter = Filters.eq(Store.KEY_NAME, ((HasId) value).getId());
    if (conditionUnAliased.isPresent()) {
      filter = Filters.and(filter, conditionUnAliased.get().accept(CONDITION_VISITOR));
    }

    // Use upsert so that if an item does not exist, it will be insert.
<<<<<<< HEAD
    final MongoCollection<V> collection = getCollection(type);
    await(collection.replaceOne(filter, value, new ReplaceOptions().upsert(!conditionUnAliased.isPresent())));
=======
    Mono.from(collection.replaceOne(Filters.eq(Store.KEY_NAME, ((HasId)value).getId()), value, new ReplaceOptions().upsert(true)))
        .block(timeout);
>>>>>>> b53ce8cb
  }

  @Override
  public boolean delete(ValueType type, Id id, Optional<ConditionExpression> condition) {
    final MongoCollection<?> collection = getCollection(type);

    Bson filter = Filters.eq(Store.KEY_NAME, id.getId());
    if (condition.isPresent()) {
      filter = Filters.and(filter, condition.get().accept(CONDITION_VISITOR));
    }

    return 0 != await(collection.deleteOne(filter)).first().getDeletedCount();
  }

  @Override
  public void save(List<SaveOp<?>> ops) {
    final ListMultimap<MongoCollection<?>, SaveOp<?>> mm = Multimaps.index(ops, l -> getCollection(l.getType()));
    final ListMultimap<MongoCollection<?>, HasId> collectionWrites = Multimaps.transformValues(mm, SaveOp::getValue);

    Flux.fromIterable(Multimaps.asMap(collectionWrites).entrySet())
      .flatMap(entry -> {
        final MongoCollection collection = entry.getKey();

        // Ordering of the inserts doesn't matter, so set to unordered to give potential performance improvements.
        return collection.insertMany(entry.getValue(), new InsertManyOptions().ordered(false));
      })
        .blockLast(timeout);
  }

  @Override
  public <V> V loadSingle(ValueType valueType, Id id) {
    final MongoCollection<V> collection = getCollection(valueType);

    final V value = Mono.from(collection.find(Filters.eq(Store.KEY_NAME, id))).block(timeout);
    if (null == value) {
<<<<<<< HEAD
      throw new NotFoundException("Unable to load item with ID: " + id);
=======
      throw new NotFoundException(String.format("Unable to load item with ID: %s", id));
>>>>>>> b53ce8cb
    }
    return value;
  }

  @Override
  public <V> Optional<V> update(ValueType type, Id id, UpdateExpression update, Optional<ConditionExpression> condition)
      throws NotFoundException {
    final MongoCollection<V> collection = getCollection(type);

    Bson filter = Filters.eq(Store.KEY_NAME, id.getId());
    if (condition.isPresent()) {
      filter = Filters.and(filter, condition.get().accept(CONDITION_VISITOR));
    }

    final List<V> updated;
    if (shouldUseAggPipeline(update)) {
      // Mongo cannot remove an element from an array in one operation, it requires two or the agg pipeline. Thus,
      // when we detect that case use the agg pipeline instead of the normal pipeline. Note that this is likely to be
      // slower than the normal path, but given that it's used for cleanup purposes and is not on the critical path,
      // this should be fine.
      updated = await(collection.findOneAndUpdate(
        filter,
        update.accept(AGG_UPDATE_VISITOR),
        new FindOneAndUpdateOptions().returnDocument(ReturnDocument.AFTER))).getReceived();
    } else {
      updated = await(collection.findOneAndUpdate(
          filter,
          update.accept(UPDATE_VISITOR),
          new FindOneAndUpdateOptions().returnDocument(ReturnDocument.AFTER))).getReceived();
    }

    if (updated.isEmpty()) {
      return Optional.empty();
    }

    return Optional.of(updated.get(0));
  }

  @SuppressWarnings("unchecked")
  @Override
  public <V> Stream<V> getValues(Class<V> valueClass, ValueType type) {
    // TODO: Can this be optimized to not collect the elements before streaming them?
<<<<<<< HEAD
    final MongoCollection<InternalRef> collection = getCollection(ValueType.REF);
    return await(collection.find()).getReceived().stream();
=======
    return Flux.from(this.<V>getCollection(ValueType.REF).find()).toStream();
>>>>>>> b53ce8cb
  }

  /**
   * Clear the contents of all the Nessie collections. Only for testing purposes.
   */
  @VisibleForTesting
  void resetCollections() {
    Flux.fromIterable(collections.values()).flatMap(collection -> collection.deleteMany(Filters.ne("_id", "s"))).blockLast(timeout);
  }

<<<<<<< HEAD
  /**
   * Given an async publisher, wait for results to arrive and return the subscriber with the result..
   * @param publisher the publisher to wait for results with.
   * @param <T> the type of the result from the publisher.
   * @return the subscriber containing the results of the publisher.
   */
  private <T> ObservableSubscriber<T> await(Publisher<T> publisher) {
    try {
      final ObservableSubscriber<T> subscriber = new ObservableSubscriber<>();
      publisher.subscribe(subscriber);
      return subscriber.await(this.timeoutMs);
    } catch (Throwable throwable) {
      Throwables.throwIfUnchecked(throwable);
      throw new RuntimeException(throwable);
    }
  }

  private <V> MongoCollection<V> getCollection(ValueType valueType) {
=======
  @VisibleForTesting
  <T> MongoCollection<T> getCollection(ValueType valueType) {
>>>>>>> b53ce8cb
    final MongoCollection<? extends HasId> collection = collections.get(valueType);
    if (null == collection) {
      throw new UnsupportedOperationException(String.format("Unsupported Entity type: %s", valueType.name()));
    }
<<<<<<< HEAD
    return (MongoCollection<V>) collection;
  }

  private boolean shouldUseAggPipeline(UpdateExpression update) {
    return update.accept(expression -> expression.getClauses().stream().anyMatch(e -> e.accept(new UpdateClauseVisitor<Boolean>() {
      @Override
      public Boolean visit(RemoveClause clause) {
        // If there is a remove clause that operates on an array element, this must use the agg pipeline.
        return AggBsonUpdateVisitor.isArrayPath(clause.getPath());
      }

      @Override
      public Boolean visit(SetClause clause) {
        return false;
      }
    })));
=======
    return (MongoCollection<T>) collection;
>>>>>>> b53ce8cb
  }
}<|MERGE_RESOLUTION|>--- conflicted
+++ resolved
@@ -39,6 +39,7 @@
 import com.dremio.nessie.versioned.impl.condition.SetClause;
 import com.dremio.nessie.versioned.impl.condition.UpdateClauseVisitor;
 import com.dremio.nessie.versioned.impl.condition.UpdateExpression;
+import com.dremio.nessie.versioned.store.ConditionFailedException;
 import com.dremio.nessie.versioned.store.HasId;
 import com.dremio.nessie.versioned.store.Id;
 import com.dremio.nessie.versioned.store.LoadOp;
@@ -117,8 +118,7 @@
     }
   }
 
-<<<<<<< HEAD
-  private static final Map<ValueType, Function<MongoStoreConfig, String>> typeCollections =
+  private static final Map<ValueType, Function<MongoStoreConfig, String>> TYPE_COLLECTIONS =
       ImmutableMap.<ValueType, Function<MongoStoreConfig, String>>builder()
           .put(ValueType.L1, MongoStoreConfig::getL1TableName)
           .put(ValueType.L2, MongoStoreConfig::getL2TableName)
@@ -131,13 +131,12 @@
   private static final BsonConditionVisitor CONDITION_VISITOR = new BsonConditionVisitor();
   private static final AggBsonUpdateVisitor AGG_UPDATE_VISITOR = new AggBsonUpdateVisitor();
   private static final BsonUpdateVisitor UPDATE_VISITOR = new BsonUpdateVisitor();
-=======
+
   // Mongo has a 16MB limit on documents, which also pertains to the input query. Given that we use IN for loads,
   // restrict the number of IDs to avoid going above that limit, and to take advantage of the async nature of the
   // requests.
   @VisibleForTesting
   static final int LOAD_SIZE = 1_000;
->>>>>>> b53ce8cb
 
   private final MongoStoreConfig config;
   private final MongoClientSettings mongoClientSettings;
@@ -145,7 +144,7 @@
   private MongoClient mongoClient;
   private MongoDatabase mongoDatabase;
   private final Duration timeout;
-  private Map<ValueType, MongoCollection<? extends HasId>> collections;
+  private final Map<ValueType, MongoCollection<? extends HasId>> collections;
 
   /**
    * Creates a store ready for connection to a MongoDB instance.
@@ -180,12 +179,8 @@
     mongoDatabase = mongoClient.getDatabase(config.getDatabaseName());
 
     // Initialise collections for each ValueType.
-    collections = Stream.of(ValueType.values()).collect(ImmutableMap.<ValueType, ValueType, MongoCollection<? extends HasId>>toImmutableMap(
-        v -> v,
-        v -> {
-          String collectionName = v.getTableName(config.getTablePrefix());
-          return ((MongoCollection<? extends HasId>) mongoDatabase.getCollection(collectionName, v.getObjectClass()));
-        }));
+    TYPE_COLLECTIONS.forEach((k, v) ->
+        collections.put(k, (MongoCollection<? extends HasId>)mongoDatabase.getCollection(v.apply(config), k.getObjectClass())));
   }
 
   /**
@@ -249,19 +244,18 @@
     Preconditions.checkArgument(type.getObjectClass().isAssignableFrom(value.getClass()),
         "ValueType %s doesn't extend expected type %s.", value.getClass().getName(), type.getObjectClass().getName());
 
-    Bson filter = Filters.eq(Store.KEY_NAME, ((HasId) value).getId());
+    final MongoCollection<V> collection = getCollection(type);
+    final Bson idFilter = Filters.eq(Store.KEY_NAME, ((HasId) value).getId());
     if (conditionUnAliased.isPresent()) {
-      filter = Filters.and(filter, conditionUnAliased.get().accept(CONDITION_VISITOR));
-    }
-
-    // Use upsert so that if an item does not exist, it will be insert.
-<<<<<<< HEAD
-    final MongoCollection<V> collection = getCollection(type);
-    await(collection.replaceOne(filter, value, new ReplaceOptions().upsert(!conditionUnAliased.isPresent())));
-=======
-    Mono.from(collection.replaceOne(Filters.eq(Store.KEY_NAME, ((HasId)value).getId()), value, new ReplaceOptions().upsert(true)))
-        .block(timeout);
->>>>>>> b53ce8cb
+      final Bson fullFilter = Filters.and(idFilter, conditionUnAliased.get().accept(CONDITION_VISITOR));
+
+      if (1 != Mono.from(collection.replaceOne(fullFilter, value)).block(timeout).getModifiedCount()) {
+        throw new ConditionFailedException("Condition failed during put operation.");
+      }
+    } else {
+      // Use upsert so that if an item does not exist, it will be inserted.
+      Mono.from(collection.replaceOne(idFilter, value, new ReplaceOptions().upsert(true))).block(timeout);
+    }
   }
 
   @Override
@@ -273,7 +267,7 @@
       filter = Filters.and(filter, condition.get().accept(CONDITION_VISITOR));
     }
 
-    return 0 != await(collection.deleteOne(filter)).first().getDeletedCount();
+    return 0 != Mono.from(collection.deleteOne(filter)).block(timeout).getDeletedCount();
   }
 
   @Override
@@ -297,11 +291,7 @@
 
     final V value = Mono.from(collection.find(Filters.eq(Store.KEY_NAME, id))).block(timeout);
     if (null == value) {
-<<<<<<< HEAD
-      throw new NotFoundException("Unable to load item with ID: " + id);
-=======
       throw new NotFoundException(String.format("Unable to load item with ID: %s", id));
->>>>>>> b53ce8cb
     }
     return value;
   }
@@ -316,40 +306,29 @@
       filter = Filters.and(filter, condition.get().accept(CONDITION_VISITOR));
     }
 
-    final List<V> updated;
+    final Optional<V> updated;
     if (shouldUseAggPipeline(update)) {
       // Mongo cannot remove an element from an array in one operation, it requires two or the agg pipeline. Thus,
       // when we detect that case use the agg pipeline instead of the normal pipeline. Note that this is likely to be
       // slower than the normal path, but given that it's used for cleanup purposes and is not on the critical path,
       // this should be fine.
-      updated = await(collection.findOneAndUpdate(
+      updated = Mono.from(collection.findOneAndUpdate(
         filter,
         update.accept(AGG_UPDATE_VISITOR),
-        new FindOneAndUpdateOptions().returnDocument(ReturnDocument.AFTER))).getReceived();
+        new FindOneAndUpdateOptions().returnDocument(ReturnDocument.AFTER))).blockOptional(timeout);
     } else {
-      updated = await(collection.findOneAndUpdate(
+      updated = Mono.from(collection.findOneAndUpdate(
           filter,
           update.accept(UPDATE_VISITOR),
-          new FindOneAndUpdateOptions().returnDocument(ReturnDocument.AFTER))).getReceived();
-    }
-
-    if (updated.isEmpty()) {
-      return Optional.empty();
-    }
-
-    return Optional.of(updated.get(0));
-  }
-
-  @SuppressWarnings("unchecked")
+          new FindOneAndUpdateOptions().returnDocument(ReturnDocument.AFTER))).blockOptional(timeout);
+    }
+
+    return updated;
+  }
+
   @Override
   public <V> Stream<V> getValues(Class<V> valueClass, ValueType type) {
-    // TODO: Can this be optimized to not collect the elements before streaming them?
-<<<<<<< HEAD
-    final MongoCollection<InternalRef> collection = getCollection(ValueType.REF);
-    return await(collection.find()).getReceived().stream();
-=======
     return Flux.from(this.<V>getCollection(ValueType.REF).find()).toStream();
->>>>>>> b53ce8cb
   }
 
   /**
@@ -360,35 +339,13 @@
     Flux.fromIterable(collections.values()).flatMap(collection -> collection.deleteMany(Filters.ne("_id", "s"))).blockLast(timeout);
   }
 
-<<<<<<< HEAD
-  /**
-   * Given an async publisher, wait for results to arrive and return the subscriber with the result..
-   * @param publisher the publisher to wait for results with.
-   * @param <T> the type of the result from the publisher.
-   * @return the subscriber containing the results of the publisher.
-   */
-  private <T> ObservableSubscriber<T> await(Publisher<T> publisher) {
-    try {
-      final ObservableSubscriber<T> subscriber = new ObservableSubscriber<>();
-      publisher.subscribe(subscriber);
-      return subscriber.await(this.timeoutMs);
-    } catch (Throwable throwable) {
-      Throwables.throwIfUnchecked(throwable);
-      throw new RuntimeException(throwable);
-    }
-  }
-
-  private <V> MongoCollection<V> getCollection(ValueType valueType) {
-=======
   @VisibleForTesting
   <T> MongoCollection<T> getCollection(ValueType valueType) {
->>>>>>> b53ce8cb
     final MongoCollection<? extends HasId> collection = collections.get(valueType);
     if (null == collection) {
       throw new UnsupportedOperationException(String.format("Unsupported Entity type: %s", valueType.name()));
     }
-<<<<<<< HEAD
-    return (MongoCollection<V>) collection;
+    return (MongoCollection<T>) collection;
   }
 
   private boolean shouldUseAggPipeline(UpdateExpression update) {
@@ -404,8 +361,5 @@
         return false;
       }
     })));
-=======
-    return (MongoCollection<T>) collection;
->>>>>>> b53ce8cb
   }
 }