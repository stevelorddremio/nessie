--- conflicted
+++ resolved
@@ -21,15 +21,8 @@
 import java.util.List;
 import java.util.Map;
 import java.util.Optional;
-<<<<<<< HEAD
 import java.util.function.Function;
 import java.util.stream.Collectors;
-=======
-import java.util.concurrent.CountDownLatch;
-import java.util.concurrent.ExecutionException;
-import java.util.concurrent.TimeUnit;
-import java.util.concurrent.TimeoutException;
->>>>>>> 482fc3f4
 import java.util.stream.Stream;
 
 import org.bson.BsonDocument;
@@ -119,37 +112,19 @@
     }
   }
 
-<<<<<<< HEAD
   // Mongo has a 16MB limit on documents, which also pertains to the input query. Given that we use IN for loads,
   // restrict the number of IDs to avoid going above that limit, and to take advantage of the async nature of the
   // requests.
   @VisibleForTesting
   static final int LOAD_SIZE = 1_000;
-  private static final Map<ValueType, Function<MongoStoreConfig, String>> typeCollections =
-      ImmutableMap.<ValueType, Function<MongoStoreConfig, String>>builder()
-          .put(ValueType.L1, MongoStoreConfig::getL1TableName)
-          .put(ValueType.L2, MongoStoreConfig::getL2TableName)
-          .put(ValueType.L3, MongoStoreConfig::getL3TableName)
-          .put(ValueType.REF, MongoStoreConfig::getRefTableName)
-          .put(ValueType.VALUE, MongoStoreConfig::getValueTableName)
-          .put(ValueType.COMMIT_METADATA, MongoStoreConfig::getMetadataTableName)
-          .put(ValueType.KEY_FRAGMENT, MongoStoreConfig::getKeyListTableName)
-          .build();
-
-=======
->>>>>>> 482fc3f4
+
   private final MongoStoreConfig config;
   private final MongoClientSettings mongoClientSettings;
 
   private MongoClient mongoClient;
   private MongoDatabase mongoDatabase;
-<<<<<<< HEAD
   private final Duration timeout;
-  private final Map<ValueType, MongoCollection<? extends HasId>> collections;
-=======
-  private final long timeoutMs;
   private Map<ValueType, MongoCollection<? extends HasId>> collections;
->>>>>>> 482fc3f4
 
   /**
    * Creates a store ready for connection to a MongoDB instance.
@@ -304,14 +279,9 @@
 
   @SuppressWarnings("unchecked")
   @Override
-<<<<<<< HEAD
-  public Stream<InternalRef> getRefs() {
-    return Flux.from(this.<InternalRef>getCollection(ValueType.REF).find()).toStream();
-=======
   public <V> Stream<V> getValues(Class<V> valueClass, ValueType type) {
     // TODO: Can this be optimized to not collect the elements before streaming them?
-    return await(((MongoCollection<V>)getCollection(ValueType.REF)).find()).getReceived().stream();
->>>>>>> 482fc3f4
+    return Flux.from(this.<V>getCollection(ValueType.REF).find()).toStream();
   }
 
   /**
