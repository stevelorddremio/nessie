--- conflicted
+++ resolved
@@ -37,11 +37,7 @@
     </dependency>
     <dependency>
       <groupId>org.projectnessie</groupId>
-<<<<<<< HEAD
-      <artifactId>nessie-versioned-store-spi</artifactId>
-=======
       <artifactId>nessie-versioned-tiered</artifactId>
->>>>>>> 8a146f20
       <version>${project.version}</version>
     </dependency>
     <dependency>
