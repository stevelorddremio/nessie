/*
 * Copyright (C) 2020 Dremio
 *
 * Licensed under the Apache License, Version 2.0 (the "License");
 * you may not use this file except in compliance with the License.
 * You may obtain a copy of the License at
 *
 * http://www.apache.org/licenses/LICENSE-2.0
 *
 * Unless required by applicable law or agreed to in writing, software
 * distributed under the License is distributed on an "AS IS" BASIS,
 * WITHOUT WARRANTIES OR CONDITIONS OF ANY KIND, either express or implied.
 * See the License for the specific language governing permissions and
 * limitations under the License.
 */
package org.projectnessie.versioned.rocksdb;

import java.util.ArrayList;
import java.util.List;
import java.util.function.Consumer;
import java.util.stream.Collectors;
import java.util.stream.Stream;

import org.projectnessie.versioned.Key;
import org.projectnessie.versioned.impl.condition.ExpressionPath;
import org.projectnessie.versioned.store.ConditionFailedException;
import org.projectnessie.versioned.store.Entity;
import org.projectnessie.versioned.store.Id;
import org.projectnessie.versioned.store.StoreException;
import org.projectnessie.versioned.tiered.Ref;

import com.google.protobuf.ByteString;
import com.google.protobuf.InvalidProtocolBufferException;

/**
 * A RocksDB specific implementation of {@link org.projectnessie.versioned.tiered.Ref} providing
 * SerDe and Condition evaluation.
 *
 * <p>Conceptually, this is matching one of the following JSON structures:</p>
 * <pre>{
 *   "id": &lt;ByteString&gt;, // ID
 *   "dt": &lt;int64&gt;,      // DATETIME
 *   "name": &lt;String&gt;,   // NAME
 *   "id": &lt;ByteString&gt;  // COMMIT
 * }
 *
 * {
 *   "id": &lt;ByteString&gt;,           // ID
 *   "dt": &lt;int64&gt;,                // DATETIME
 *   "commits": [                        // COMMITS
 *     {
 *       "id": &lt;ByteString&gt;,       // COMMITS_ID
 *       "commit": &lt;ByteString&gt;,   // COMMITS_COMMIT
 *       "parent": &lt;ByteString&gt;,   // COMMITS_PARENT
 *       "deltas": [                     // COMMITS_DELTA
 *         {
 *           "position": &lt;int32&gt;,  // COMMITS_POSITION
 *           "old": &lt;ByteString&gt;,  // COMMITS_OLD_ID
 *           "new": &lt;ByteString&gt;,  // COMMITS_NEW_ID
 *         }
 *       ],
 *       "keys": [                       // COMMITS_KEY_LIST
 *         {
 *           "mutationType": "a" or "b", // COMMITS_KEY_ADDITION or COMMITS_KEY_REMOVAL
 *           "key": [
 *             &lt;String&gt;
 *           ]
 *         }
 *       ]
 *     }
 *   ],
 *   "children": [                       // CHILDREN
 *     &lt;ByteString&gt;
 *   ],
 *   "metadata": &lt;ByteString&gt;      // METADATA
 * }</pre>
 */
class RocksRef extends RocksBaseValue<Ref> implements Ref {

  static final String TYPE = "type";
  static final String NAME = "name";
  static final String METADATA = "metadata";
  static final String COMMITS = "commits";
  static final String COMMITS_ID = "id";
  static final String COMMITS_COMMIT = "commit";
  static final String COMMITS_PARENT = "parent";
  static final String COMMITS_DELTA = "deltas";
  static final String COMMITS_POSITION = "position";
  static final String COMMITS_OLD_ID = "old";
  static final String COMMITS_NEW_ID = "new";
  static final String COMMITS_KEY_LIST = "keys";
  static final String COMMITS_KEY_ADDITION = "a";
  static final String COMMITS_KEY_REMOVAL = "d";
  static final String COMMITS_KEY_LIST_KEY = "key";
  static final String COMMIT = "commit";
  static final String CHILDREN = "tree";

  private final ValueProtos.Ref.Builder refBuilder = ValueProtos.Ref.newBuilder();

  RocksRef() {
    super();
  }

  @Override
  public void evaluate(Function function) throws ConditionFailedException {
    if (refBuilder.getRefValueCase() == ValueProtos.Ref.RefValueCase.REFVALUE_NOT_SET) {
      throw new ConditionFailedException(invalidOperatorSegmentMessage(function));
    }

    final String segment = function.getRootPathAsNameSegment().getName();

    switch (segment) {
      case ID:
        evaluatesId(function);
        break;
      case TYPE:
        final ValueProtos.Ref.RefValueCase typeFromFunction;
        if (function.getValue().getString().equals("b")) {
          typeFromFunction = ValueProtos.Ref.RefValueCase.BRANCH;
        } else if (function.getValue().getString().equals("t")) {
          typeFromFunction = ValueProtos.Ref.RefValueCase.TAG;
        } else {
          throw new IllegalArgumentException(String.format("Unknown type name [%s].", function.getValue().getString()));
        }

        if (!function.isRootNameSegmentChildlessAndEquals()
            || refBuilder.getRefValueCase() != typeFromFunction) {
          throw new ConditionFailedException(conditionNotMatchedMessage(function));
        }
        break;
      case NAME:
        if (!function.isRootNameSegmentChildlessAndEquals()
            || !refBuilder.getName().equals(function.getValue().getString())) {
          throw new ConditionFailedException(conditionNotMatchedMessage(function));
        }
        break;
      case CHILDREN:
        if (!refBuilder.hasBranch()) {
          throw new ConditionFailedException(conditionNotMatchedMessage(function));
        }
        evaluate(function, refBuilder.getBranch().getChildrenList().stream().map(Id::of).collect(Collectors.toList()));
        break;
      case METADATA:
        if (!function.isRootNameSegmentChildlessAndEquals()
            || !refBuilder.hasBranch()
            || !Id.of(refBuilder.getBranch().getMetadataId()).toEntity().equals(function.getValue())) {
          throw new ConditionFailedException(conditionNotMatchedMessage(function));
        }
        break;
      case COMMIT:
        evaluateTagCommit(function);
        break;
      case COMMITS:
        evaluateBranchCommits(function);
        break;
      default:
        throw new ConditionFailedException(invalidOperatorSegmentMessage(function));
    }
  }

  /**
   * Evaluates that this branch meets the condition.
   *
   * @param function the function that is tested against the nameSegment
   * @throws ConditionFailedException thrown if the condition expression is invalid or the condition is not met.
   */
  private void evaluateBranchCommits(Function function) {
    // TODO: refactor once jdbc-store Store changes are available.
    if (!refBuilder.hasBranch()) {
      throw new ConditionFailedException(conditionNotMatchedMessage(function));
    }

    switch (function.getOperator()) {
      case SIZE:
        if (function.getRootPathAsNameSegment().getChild().isPresent()
            || refBuilder.getBranch().getCommitsCount() != function.getValue().getNumber()) {
          throw new ConditionFailedException(conditionNotMatchedMessage(function));
        }
        break;
      case EQUALS:
        if (function.getPath().accept(PathPattern.exact(COMMITS).anyPosition().nameEquals(COMMITS_ID))) {
          final int i = function.getPath().getRoot().getChild().get().asPosition().getPosition();
          if (refBuilder.getBranch().getCommitsCount() <= i
              || !function.getValue().getBinary().equals(refBuilder.getBranch().getCommits(i).getId())) {
            throw new ConditionFailedException(conditionNotMatchedMessage(function));
          }
        } else {
          throw new ConditionFailedException(conditionNotMatchedMessage(function));
        }
        break;
      default:
        throw new ConditionFailedException(conditionNotMatchedMessage(function));
    }
  }

  /**
   * Evaluates that this tag meets the condition.
   *
   * @param function the function that is tested against the nameSegment
   * @throws ConditionFailedException thrown if the condition expression is invalid or the condition is not met.
   */
  private void evaluateTagCommit(Function function) {
    if (!function.getOperator().equals(Function.Operator.EQUALS)
        || !refBuilder.hasTag()
        || !Id.of(refBuilder.getTag().getId()).toEntity().equals(function.getValue())) {
      throw new ConditionFailedException(conditionNotMatchedMessage(function));
    }
  }

  @Override
  protected void remove(ExpressionPath path) {
    // tree[*]
    if (path.accept(PathPattern.exact(CHILDREN).anyPosition())) {
      if (!refBuilder.hasBranch()) {
        throw new UnsupportedOperationException(String.format("Remove \"%s\" is not supported for tags", path.asString()));
      }

      List<ByteString> updatedChildren = new ArrayList<>(refBuilder.getBranch().getChildrenList());
      updatedChildren.remove(getPathSegmentAsPosition(path, 1));
      refBuilder.setBranch(ValueProtos.Branch
          .newBuilder(refBuilder.getBranch())
          .clearChildren()
          .addAllChildren(updatedChildren));
    // commits[*]
    } else if (path.accept(PathPattern.exact(COMMITS).anyPosition())) {
      List<ValueProtos.Commit> updatedCommits = new ArrayList<>(refBuilder.getBranch().getCommitsList());
      updatedCommits.remove(getPathSegmentAsPosition(path, 1));
      refBuilder.setBranch(ValueProtos.Branch
          .newBuilder(refBuilder.getBranch())
          .clearCommits()
          .addAllCommits(updatedCommits));
    // commits[*]/deltas
    } else if (path.accept(PathPattern.exact(COMMITS).anyPosition().nameEquals(COMMITS_DELTA))) {
      final int i = getPathSegmentAsPosition(path, 1);
      refBuilder.setBranch(ValueProtos.Branch
          .newBuilder(refBuilder.getBranch())
          .setCommits(i, ValueProtos.Commit
            .newBuilder(refBuilder.getBranch().getCommits(i))
            .clearDelta()));
<<<<<<< HEAD
    } else if (new PathPattern().anyPosition().nameEquals(COMMITS_DELTA).anyPosition().matches(path)) {
      final int commitIndex = getPosition(path);
      final int deltaIndex = path.getChild().get().getChild().get().asPosition().getPosition();
=======
    // commits[*]/deltas[*]
    } else if (path.accept(PathPattern.exact(COMMITS).anyPosition().nameEquals(COMMITS_DELTA).anyPosition())) {
      final int commitIndex = getPathSegmentAsPosition(path, 1);
      final int deltaIndex = getPathSegmentAsPosition(path, 3);
>>>>>>> 2ec82e76

      refBuilder.setBranch(ValueProtos.Branch
          .newBuilder(refBuilder.getBranch())
          .setCommits(commitIndex, ValueProtos.Commit
            .newBuilder(refBuilder.getBranch().getCommits(commitIndex))
            .removeDelta(deltaIndex)));
    // commits[*]/keys
    } else if (path.accept(PathPattern.exact(COMMITS).anyPosition().nameEquals(COMMITS_KEY_LIST))) {
      final int i = getPathSegmentAsPosition(path, 1);
      refBuilder.setBranch(ValueProtos.Branch
          .newBuilder(refBuilder.getBranch())
          .setCommits(i, ValueProtos.Commit
            .newBuilder(refBuilder.getBranch().getCommits(i))
            .clearKeyMutation()));
    // commits[*]/keys[*]
    } else if (path.accept(PathPattern.exact(COMMITS).anyPosition().nameEquals(COMMITS_KEY_LIST).anyPosition())) {
      final int commitIndex = getPathSegmentAsPosition(path, 1);
      final int keyMutationIndex = getPathSegmentAsPosition(path, 3);

      refBuilder.setBranch(ValueProtos.Branch
          .newBuilder(refBuilder.getBranch())
          .setCommits(commitIndex, ValueProtos.Commit
            .newBuilder(refBuilder.getBranch().getCommits(commitIndex))
            .removeKeyMutation(keyMutationIndex)));
    // commits[*]/keys[*]/key[*]
    } else if (path.accept(PathPattern.exact(COMMITS).anyPosition().nameEquals(COMMITS_KEY_LIST)
        .anyPosition().nameEquals(COMMITS_KEY_LIST_KEY).anyPosition())) {
      final int commitIndex = getPathSegmentAsPosition(path, 1);
      final int keyMutationIndex = getPathSegmentAsPosition(path, 3);
      final int keyIndex = getPathSegmentAsPosition(path, 5);

      final List<String> updateKeys = new ArrayList<>(refBuilder.getBranch().getCommits(commitIndex)
          .getKeyMutation(keyMutationIndex).getKey().getElementsList());
      updateKeys.remove(keyIndex);

      refBuilder.setBranch(ValueProtos.Branch
          .newBuilder(refBuilder.getBranch())
          .setCommits(commitIndex, ValueProtos.Commit
            .newBuilder(refBuilder.getBranch().getCommits(commitIndex))
            .setKeyMutation(keyMutationIndex, ValueProtos.KeyMutation
              .newBuilder(refBuilder.getBranch().getCommits(commitIndex).getKeyMutation(keyMutationIndex))
              .setKey(ValueProtos.Key.newBuilder().addAllElements(updateKeys)))));
    } else {
      throw new UnsupportedOperationException(String.format("%s is not a valid path for remove in Ref", path.asString()));
    }
  }

  @Override
<<<<<<< HEAD
  protected boolean fieldIsList(String fieldName, ExpressionPath.PathSegment childPath) {
    switch (fieldName) {
      case CHILDREN:
      case COMMITS:
        return true;
      case COMMITS_KEY_LIST:
        if (childPath == null || childPath.isPosition()) {
          return true;
        } else if (COMMITS_KEY_LIST_KEY.equals(childPath.asName().getName())) {
          return !childPath.getChild().isPresent() || childPath.getChild().get().isPosition();
        }
        return false;
      case COMMITS_DELTA:
        if (childPath == null || childPath.isPosition()) {
          return true;
        }
        return false;
      default:
        return false;
    }
  }

  @Override
  protected void appendToList(String fieldName, ExpressionPath.PathSegment childPath, List<Entity> valuesToAdd) {
    switch (fieldName) {
      case CHILDREN: {
        if (!refBuilder.hasBranch() || childPath != null) {
          throw new UnsupportedOperationException(String.format("Append to list \"%s\" not supported for tags", fieldName));
        }

        final ValueProtos.Branch.Builder branchBuilder = ValueProtos.Branch.newBuilder(refBuilder.getBranch());
        valuesToAdd.forEach(e -> branchBuilder.addChildren(e.getBinary()));
        refBuilder.setBranch(branchBuilder);
        break;
      }
      case COMMITS: {
        if (!refBuilder.hasBranch()) {
          throw new UnsupportedOperationException(String.format("Append to list \"%s\" not supported for tags", fieldName));
        }
        appendToListCommits(childPath, valuesToAdd);
        break;
=======
  protected void appendToList(ExpressionPath path, List<Entity> valuesToAdd) {
    if (path.accept(PathPattern.exact(CHILDREN))) {
      if (!refBuilder.hasBranch()) {
        throw new UnsupportedOperationException(String.format("Append to list \"%s\" not supported for tags", CHILDREN));
      }

      final ValueProtos.Branch.Builder branchBuilder = ValueProtos.Branch.newBuilder(refBuilder.getBranch());
      valuesToAdd.forEach(e -> branchBuilder.addChildren(e.getBinary()));
      refBuilder.setBranch(branchBuilder);
    } else if (path.accept(PathPattern.exact(COMMITS))) {
      if (!refBuilder.hasBranch()) {
        throw new UnsupportedOperationException(String.format("Append to list \"%s\" not supported for tags", COMMITS));
>>>>>>> 2ec82e76
      }

      final ValueProtos.Branch.Builder branchBuilder = ValueProtos.Branch.newBuilder(refBuilder.getBranch());
      valuesToAdd.forEach(e -> branchBuilder.addCommits(EntityConverter.entityToCommit(e)));
      refBuilder.setBranch(branchBuilder);
    } else {
      throw new UnsupportedOperationException(String.format("%s is not a valid path for append in L1", path.asString()));
    }
  }

  private void appendToListCommits(ExpressionPath.PathSegment childPath, List<Entity> valuesToAdd) {
    if (childPath == null) {
      // This is appending a commit
      final ValueProtos.Branch.Builder branchBuilder = ValueProtos.Branch.newBuilder(refBuilder.getBranch());
      valuesToAdd.forEach(e -> branchBuilder.addCommits(EntityConverter.entityToCommit(e)));
      refBuilder.setBranch(branchBuilder);
    } else {
      // This is appending to a list within the commit
      if (!childPath.isPosition() || !childPath.getChild().isPresent()) {
        throw new UnsupportedOperationException("Append to list not supported for commits");
      }

      int commitsPosition = childPath.asPosition().getPosition();
      String fieldName = childPath.getChild().get().asName().getName();
      switch (fieldName) {
        case RocksRef.COMMITS_DELTA:
          List<ValueProtos.Delta> updatedDelta = new ArrayList<>(refBuilder.getBranch().getCommits(commitsPosition).getDeltaList());
          updatedDelta.addAll(valuesToAdd.stream().map(e -> EntityConverter.entityToDelta(e)).collect(Collectors.toList()));
          refBuilder.setBranch(
              ValueProtos.Branch.newBuilder(refBuilder.getBranch())
                .setCommits(commitsPosition,
                  ValueProtos.Commit.newBuilder(refBuilder.getBranch().getCommits(commitsPosition))
                .clearDelta()
                .addAllDelta(updatedDelta)));
          break;
        case RocksRef.COMMITS_KEY_LIST:
          List<ValueProtos.KeyMutation> updatedKeyList =
              new ArrayList<>(refBuilder.getBranch().getCommits(commitsPosition).getKeyMutationList());
          updatedKeyList.addAll(valuesToAdd.stream().map(e -> EntityConverter.entityToKeyMutation(e)).collect(Collectors.toList()));
          refBuilder.setBranch(
              ValueProtos.Branch.newBuilder(refBuilder.getBranch())
                .setCommits(commitsPosition,
                  ValueProtos.Commit.newBuilder(refBuilder.getBranch().getCommits(commitsPosition))
                    .clearKeyMutation()
                    .addAllKeyMutation(updatedKeyList)));
          break;
        default:
          throw new UnsupportedOperationException(String.format("Append to list \"%s\" not supported for ", fieldName));
      }
    }
  }

  @Override
  protected void set(ExpressionPath path, Entity newValue) {
    if (path.accept(PathPattern.exact(NAME))) {
      refBuilder.setName(newValue.getString());
    } else if (path.accept(PathPattern.exact(CHILDREN))) {
      if (!refBuilder.hasBranch()) {
        throw new UnsupportedOperationException(String.format("Cannot set \"%s\" for tags", path.asString()));
      }

      final ValueProtos.Branch.Builder branchBuilder = ValueProtos.Branch.newBuilder(refBuilder.getBranch()).clearChildren();
      newValue.getList().forEach(e -> branchBuilder.addChildren(e.getBinary()));
      refBuilder.setBranch(branchBuilder);
    } else if (path.accept(PathPattern.exact(CHILDREN).anyPosition())) {
      if (!refBuilder.hasBranch()) {
        throw new UnsupportedOperationException(String.format("Cannot set \"%s\" for tags", path.asString()));
      }

      final int i = getPathSegmentAsPosition(path, 1);
      final ValueProtos.Branch.Builder branchBuilder = ValueProtos.Branch.newBuilder(refBuilder.getBranch());
      branchBuilder.setChildren(i, newValue.getBinary());
      refBuilder.setBranch(branchBuilder);
    } else if (path.accept(PathPattern.exact(METADATA))) {
      if (!refBuilder.hasBranch()) {
        throw new UnsupportedOperationException(String.format("Cannot set \"%s\" for tags", path.asString()));
      }

      refBuilder.setBranch(ValueProtos.Branch.newBuilder(refBuilder.getBranch()).setMetadataId(newValue.getBinary()));
    } else if (path.accept(PathPattern.exact(COMMITS).anyPosition().nameEquals(COMMITS_ID))) {
      if (!refBuilder.hasBranch()) {
        throw new UnsupportedOperationException(String.format("Cannot set \"%s\" for tags", path.asString()));
      }

      final int i = getPathSegmentAsPosition(path, 1);
      refBuilder.setBranch(ValueProtos.Branch
          .newBuilder(refBuilder.getBranch())
          .setCommits(i, ValueProtos.Commit.newBuilder(refBuilder.getBranch().getCommits(i)).setId(newValue.getBinary())));
    } else if (path.accept(PathPattern.exact(COMMITS).anyPosition().nameEquals(COMMITS_COMMIT))) {
      if (!refBuilder.hasBranch()) {
        throw new UnsupportedOperationException(String.format("Cannot set \"%s\" for tags", path.asString()));
      }

      final int i = getPathSegmentAsPosition(path, 1);
      refBuilder.setBranch(ValueProtos.Branch
          .newBuilder(refBuilder.getBranch())
          .setCommits(i, ValueProtos.Commit.newBuilder(refBuilder.getBranch().getCommits(i)).setCommit(newValue.getBinary())));
    } else if (path.accept(PathPattern.exact(COMMITS).anyPosition().nameEquals(COMMITS_PARENT))) {
      if (!refBuilder.hasBranch()) {
        throw new UnsupportedOperationException(String.format("Cannot set \"%s\" for tags", path.asString()));
      }

<<<<<<< HEAD
  private void setCommits(ExpressionPath.PathSegment childPath, Entity newValue) {
    if (!refBuilder.hasBranch() || childPath == null || !childPath.isPosition()) {
      throw new UnsupportedOperationException(String.format("Update not supported for %s", COMMITS));
    }
    final int commitsPosition = childPath.asPosition().getPosition();

    if (!childPath.getChild().isPresent()) {
      // This is to update a complete commit.
      refBuilder.setBranch(
          ValueProtos.Branch.newBuilder(refBuilder.getBranch())
          .setCommits(commitsPosition,
            ValueProtos.Commit.newBuilder(EntityConverter.entityToCommit(newValue))));
    } else {
      // This is to update part of a commit.
      switch (childPath.getChild().get().asName().getName()) {
        case COMMITS_ID:
          refBuilder.setBranch(
              ValueProtos.Branch.newBuilder(refBuilder.getBranch())
                .setCommits(commitsPosition,
                  ValueProtos.Commit.newBuilder(refBuilder.getBranch().getCommits(commitsPosition)).setId(newValue.getBinary())));
          break;
        case COMMITS_COMMIT:
          refBuilder.setBranch(
              ValueProtos.Branch.newBuilder(refBuilder.getBranch())
                .setCommits(commitsPosition,
                  ValueProtos.Commit.newBuilder(refBuilder.getBranch().getCommits(commitsPosition)).setCommit(newValue.getBinary())));
          break;
        case COMMITS_PARENT:
          refBuilder.setBranch(
              ValueProtos.Branch.newBuilder(refBuilder.getBranch())
                .setCommits(commitsPosition,
                  ValueProtos.Commit.newBuilder(refBuilder.getBranch().getCommits(commitsPosition)).setParent(newValue.getBinary())));
          break;
        case COMMITS_DELTA:
          setDelta(childPath.getChild().get(), commitsPosition, newValue);
          break;
        case COMMITS_KEY_LIST:
          setKeyMutations(childPath.getChild().get().getChild().get(), commitsPosition, newValue);
          break;
        default:
          throw new UnsupportedOperationException();
      }
    }
  }
=======
      final int i = getPathSegmentAsPosition(path, 1);
      refBuilder.setBranch(ValueProtos.Branch
          .newBuilder(refBuilder.getBranch())
          .setCommits(i, ValueProtos.Commit.newBuilder(refBuilder.getBranch().getCommits(i)).setParent(newValue.getBinary())));
    } else if (path.accept(PathPattern.exact(COMMITS).anyPosition()
        .nameEquals(COMMITS_DELTA).anyPosition().nameEquals(COMMITS_POSITION))) {
      if (!refBuilder.hasBranch()) {
        throw new UnsupportedOperationException(String.format("Cannot set \"%s\" for tags", path.asString()));
      }

      final int commitsPosition = getPathSegmentAsPosition(path, 1);
      final int deltaPosition = getPathSegmentAsPosition(path, 3);
      final ValueProtos.Delta.Builder deltaBuilder = ValueProtos.Delta
          .newBuilder(refBuilder.getBranch().getCommits(commitsPosition).getDelta(deltaPosition));

      setDelta(commitsPosition, deltaPosition, deltaBuilder.setPosition((int)newValue.getNumber()));
    } else if (path.accept(PathPattern.exact(COMMITS).anyPosition()
        .nameEquals(COMMITS_DELTA).anyPosition().nameEquals(COMMITS_OLD_ID))) {
      if (!refBuilder.hasBranch()) {
        throw new UnsupportedOperationException(String.format("Cannot set \"%s\" for tags", path.asString()));
      }
>>>>>>> 2ec82e76

      final int commitsPosition = getPathSegmentAsPosition(path, 1);
      final int deltaPosition = getPathSegmentAsPosition(path, 3);
      final ValueProtos.Delta.Builder deltaBuilder = ValueProtos.Delta
          .newBuilder(refBuilder.getBranch().getCommits(commitsPosition).getDelta(deltaPosition));

      setDelta(commitsPosition, deltaPosition, deltaBuilder.setOldId(newValue.getBinary()));
    } else if (path.accept(PathPattern.exact(COMMITS).anyPosition()
        .nameEquals(COMMITS_DELTA).anyPosition().nameEquals(COMMITS_NEW_ID))) {
      if (!refBuilder.hasBranch()) {
        throw new UnsupportedOperationException(String.format("Cannot set \"%s\" for tags", path.asString()));
      }

<<<<<<< HEAD
    if (!childPath.getChild().get().getChild().isPresent()) {
      // this is setting the complete delta
      refBuilder.setBranch(
          ValueProtos.Branch.newBuilder(refBuilder.getBranch())
            .setCommits(commitsPosition,
              ValueProtos.Commit.newBuilder(refBuilder.getBranch().getCommits(commitsPosition))
                .setDelta(deltaPosition, EntityConverter.entityToDelta(newValue))));
    } else {
      // this is setting parts of a delta
      final ValueProtos.Delta.Builder deltaBuilder =
          ValueProtos.Delta.newBuilder(refBuilder.getBranch().getCommits(commitsPosition).getDeltaList().get(deltaPosition));
      final String fieldName = childPath.getChild().get().getChild().get().asName().getName();

      switch (fieldName) {
        case COMMITS_POSITION:
          setDelta(commitsPosition, deltaPosition, deltaBuilder.setPosition((int)newValue.getNumber()));
          break;
        case COMMITS_OLD_ID:
          setDelta(commitsPosition, deltaPosition, deltaBuilder.setOldId(newValue.getBinary()));
          break;
        case COMMITS_NEW_ID:
          setDelta(commitsPosition, deltaPosition, deltaBuilder.setNewId(newValue.getBinary()));
          break;
        default:
          throw new UnsupportedOperationException();
      }
=======
      final int commitsPosition = getPathSegmentAsPosition(path, 1);
      final int deltaPosition = getPathSegmentAsPosition(path, 3);
      final ValueProtos.Delta.Builder deltaBuilder = ValueProtos.Delta
          .newBuilder(refBuilder.getBranch().getCommits(commitsPosition).getDelta(deltaPosition));

      setDelta(commitsPosition, deltaPosition, deltaBuilder.setNewId(newValue.getBinary()));
    } else if (path.accept(PathPattern.exact(COMMIT))) {
      if (!refBuilder.hasTag()) {
        throw new UnsupportedOperationException(String.format("Cannot set \"%s\" for branches", path.asString()));
      }

      refBuilder.setTag(ValueProtos.Tag.newBuilder(refBuilder.getTag()).setId(newValue.getBinary()));
    } else {
      throw new UnsupportedOperationException(String.format("%s is not a valid path for set equals in Ref", path.asString()));
>>>>>>> 2ec82e76
    }
  }

  private void setDelta(int commitsPosition, int deltaPosition, ValueProtos.Delta.Builder deltaBuilder) {
    refBuilder.setBranch(
        ValueProtos.Branch.newBuilder(refBuilder.getBranch())
          .setCommits(commitsPosition,
            ValueProtos.Commit.newBuilder(refBuilder.getBranch().getCommits(commitsPosition))
              .setDelta(deltaPosition, deltaBuilder)));
  }

  private void setKeyMutations(ExpressionPath.PathSegment childPath, int commitPosition, Entity newValue) {
    if (new PathPattern().matches(childPath)) {
      ValueProtos.Commit.Builder commitBuilder = ValueProtos.Commit.newBuilder(refBuilder.getBranch().getCommits(commitPosition))
          .clearKeyMutation();
      newValue.getList().forEach(e -> commitBuilder.addKeyMutation(EntityConverter.entityToKeyMutation(e)));
      refBuilder.setBranch(ValueProtos.Branch.newBuilder(refBuilder.getBranch()).setCommits(commitPosition,commitBuilder));
    } else if (new PathPattern().anyPosition().matches(childPath)) {
      final int keyMutationsIndex = childPath.asPosition().getPosition();
      ValueProtos.Commit.Builder commitBuilder = ValueProtos.Commit.newBuilder(refBuilder.getBranch().getCommits(commitPosition));
      commitBuilder.setKeyMutation(keyMutationsIndex, EntityConverter.entityToKeyMutation(newValue));
      refBuilder.setBranch(ValueProtos.Branch.newBuilder(refBuilder.getBranch()).setCommits(commitPosition,commitBuilder));
    } else if (new PathPattern().anyPosition().nameEquals(COMMITS_KEY_LIST_KEY).matches(childPath)) {
      final int keyMutationsIndex = childPath.asPosition().getPosition();
      ValueProtos.Commit.Builder commitBuilder = ValueProtos.Commit.newBuilder(refBuilder.getBranch().getCommits(commitPosition));

      commitBuilder.setKeyMutation(keyMutationsIndex, ValueProtos.KeyMutation
          .newBuilder(commitBuilder.getKeyMutation(keyMutationsIndex))
          .setKey(EntityConverter.entityToKey(newValue)));
      refBuilder.setBranch(ValueProtos.Branch.newBuilder(refBuilder.getBranch()).setCommits(commitPosition,commitBuilder));
    } else if (new PathPattern().anyPosition().nameEquals(COMMITS_KEY_LIST_KEY).anyPosition().matches(childPath)) {
      final int keyMutationsIndex = childPath.asPosition().getPosition();
      final int keyIndex = childPath.getChild().get().getChild().get().asPosition().getPosition();
      ValueProtos.Commit.Builder commitBuilder = ValueProtos.Commit.newBuilder(refBuilder.getBranch().getCommits(commitPosition));

      commitBuilder.setKeyMutation(keyMutationsIndex, ValueProtos.KeyMutation
          .newBuilder(commitBuilder.getKeyMutation(keyMutationsIndex))
          .setKey(ValueProtos.Key
            .newBuilder(commitBuilder.getKeyMutation(keyMutationsIndex).getKey())
            .setElements(keyIndex, newValue.getString())));
      refBuilder.setBranch(ValueProtos.Branch.newBuilder(refBuilder.getBranch()).setCommits(commitPosition,commitBuilder));
    } else {
      throw new UnsupportedOperationException("Invalid path for SetEquals");
    }
  }

  @Override
  public Ref name(String name) {
    refBuilder.setName(name);
    return this;
  }

  @Override
  public Tag tag() {
    if (refBuilder.getRefValueCase() != ValueProtos.Ref.RefValueCase.REFVALUE_NOT_SET) {
      throw new IllegalStateException("branch()/tag() has already been called");
    }

    refBuilder.setTag(ValueProtos.Tag.newBuilder().build());
    return new RocksTag();
  }

  @Override
  public Branch branch() {
    if (refBuilder.getRefValueCase() != ValueProtos.Ref.RefValueCase.REFVALUE_NOT_SET) {
      throw new IllegalStateException("branch()/tag() has already been called");
    }

    refBuilder.setBranch(ValueProtos.Branch.newBuilder().build());
    return new RocksBranch();
  }


  class RocksTag implements Tag {
    @Override
    public Tag commit(Id commit) {
      refBuilder.setTag(ValueProtos.Tag.newBuilder().setId(commit.getValue()).build());
      return this;
    }

    @Override
    public Ref backToRef() {
      return RocksRef.this;
    }
  }

  class RocksBranch implements Branch {
    @Override
    public Branch metadata(Id metadata) {
      if (refBuilder.getRefValueCase() != ValueProtos.Ref.RefValueCase.BRANCH) {
        refBuilder.setBranch(ValueProtos.Branch.newBuilder().setMetadataId(metadata.getValue()));
      } else {
        refBuilder.setBranch(
            ValueProtos.Branch.newBuilder(refBuilder.getBranch()).setMetadataId(metadata.getValue())
        );
      }

      return this;
    }

    @Override
    public Branch children(Stream<Id> children) {
      final ValueProtos.Branch.Builder branchBuilder;
      if (!refBuilder.hasBranch()) {
        branchBuilder = ValueProtos.Branch.newBuilder();
      } else {
        branchBuilder = ValueProtos.Branch.newBuilder(refBuilder.getBranch());
        branchBuilder.clearChildren();
      }

      children.forEach(id -> branchBuilder.addChildren(id.getValue()));
      refBuilder.setBranch(branchBuilder);

      return this;
    }

    @Override
    public Branch commits(Consumer<BranchCommit> commitsConsumer) {
      commitsConsumer.accept(new RocksBranchCommit());
      return this;
    }

    @Override
    public Ref backToRef() {
      return RocksRef.this;
    }
  }

  private class RocksBranchCommit implements BranchCommit, SavedCommit, UnsavedCommitDelta, UnsavedCommitMutations {
    final ValueProtos.Commit.Builder builder = ValueProtos.Commit.newBuilder();

    // BranchCommit implementations
    @Override
    public BranchCommit id(Id id) {
      builder.setId(id.getValue());
      return this;
    }

    @Override
    public BranchCommit commit(Id commit) {
      builder.setCommit(commit.getValue());
      return this;
    }

    @Override
    public SavedCommit saved() {
      return this;
    }

    @Override
    public UnsavedCommitDelta unsaved() {
      return this;
    }

    // SavedCommit implementations
    @Override
    public SavedCommit parent(Id parent) {
      builder.setParent(parent.getValue());
      return this;
    }

    @Override
    public BranchCommit done() {
      refBuilder.setBranch(ValueProtos.Branch.newBuilder(refBuilder.getBranch()).addCommits(builder.build()));
      builder.clear();
      return this;
    }

    // UnsavedCommitDelta implementations
    @Override
    public UnsavedCommitDelta delta(int position, Id oldId, Id newId) {
      builder.addDelta(ValueProtos.Delta.newBuilder()
          .setPosition(position)
          .setOldId(oldId.getValue())
          .setNewId(newId.getValue())
          .build());
      return this;
    }

    @Override
    public UnsavedCommitMutations mutations() {
      return this;
    }

    // UnsavedCommitMutations implementations
    @Override
    public UnsavedCommitMutations keyMutation(Key.Mutation keyMutation) {
      builder.addKeyMutation(buildKeyMutation(keyMutation));
      return this;
    }
  }

  @Override
  byte[] build() {
    checkPresent(refBuilder.getName(), NAME);

    if (refBuilder.hasTag()) {
      checkPresent(refBuilder.getTag().getId(), COMMIT);
    } else {
      checkPresent(refBuilder.getBranch().getCommitsList(), COMMITS);
      checkPresent(refBuilder.getBranch().getChildrenList(), CHILDREN);
      checkPresent(refBuilder.getBranch().getMetadataId(), METADATA);
    }

    return refBuilder.setBase(buildBase()).build().toByteArray();
  }

  /**
   * Deserialize a RocksDB value into the given consumer.
   *
   * @param value the protobuf formatted value.
   * @param consumer the consumer to put the value into.
   */
  static void toConsumer(byte[] value, Ref consumer) {
    try {
      final ValueProtos.Ref ref = ValueProtos.Ref.parseFrom(value);
      setBase(consumer, ref.getBase());
      consumer.name(ref.getName());
      if (ref.hasTag()) {
        consumer.tag().commit(Id.of(ref.getTag().getId()));
      } else {
        // Branch
        consumer
            .branch()
            .commits(bc -> deserializeCommits(bc, ref.getBranch().getCommitsList()))
            .children(ref.getBranch().getChildrenList().stream().map(Id::of))
            .metadata(Id.of(ref.getBranch().getMetadataId()));
      }
    } catch (InvalidProtocolBufferException e) {
      throw new StoreException("Corrupt Ref value encountered when deserializing.", e);
    }
  }

  private static void deserializeCommits(BranchCommit consumer, List<ValueProtos.Commit> commitsList) {
    for (ValueProtos.Commit commit : commitsList) {
      consumer
          .id(Id.of(commit.getId()))
          .commit(Id.of(commit.getCommit()));

      if (commit.getParent().isEmpty()) {
        final UnsavedCommitDelta unsaved = consumer.unsaved();
        commit.getDeltaList().forEach(d -> unsaved.delta(d.getPosition(), Id.of(d.getOldId()), Id.of(d.getNewId())));
        final UnsavedCommitMutations mutations = unsaved.mutations();
        commit.getKeyMutationList().forEach(km -> mutations.keyMutation(createKeyMutation(km)));
        mutations.done();
      } else {
        consumer.saved().parent(Id.of(commit.getParent())).done();
      }
    }
  }

  String getName() {
    return refBuilder.getName();
  }

  Stream<Id> getChildren() {
    if (refBuilder.hasBranch()) {
      return refBuilder.getBranch().getChildrenList().stream().map(Id::of);
    } else {
      return Stream.empty();
    }
  }

  Id getMetadata() {
    if (refBuilder.hasBranch()) {
      return Id.of(refBuilder.getBranch().getMetadataId());
    } else {
      return null;
    }
  }

  Id getCommit() {
    if (refBuilder.hasTag()) {
      return Id.of(refBuilder.getTag().getId());
    } else {
      return null;
    }
  }

  List<ValueProtos.Commit> getCommits() {
    return refBuilder.getBranch().getCommitsList();
  }

  Id getCommitsId(int index) {
    if (refBuilder.hasBranch()) {
      return Id.of(refBuilder.getBranch().getCommits(index).getId());
    }
    return null;
  }

  Id getCommitsParent(int index) {
    if (refBuilder.hasBranch()) {
      return Id.of(refBuilder.getBranch().getCommits(index).getParent());
    }
    return null;
  }

  List<ValueProtos.Delta> getCommitsDeltaList(int commitsPosition) {
    if (refBuilder.hasBranch()) {
      return refBuilder.getBranch().getCommits(commitsPosition).getDeltaList();
    }
    return null;
  }

  ValueProtos.Delta getCommitsDelta(int commitsPosition, int deltaPosition) {
    if (refBuilder.hasBranch()) {
      return refBuilder.getBranch().getCommits(commitsPosition).getDelta(deltaPosition);
    } else {
      return null;
    }
  }

  Integer getCommitsDeltaPosition(int commitsPosition, int deltaPosition) {
    if (refBuilder.hasBranch()) {
      return refBuilder.getBranch().getCommits(commitsPosition).getDelta(deltaPosition).getPosition();
    } else {
      return null;
    }
  }

  Id getCommitsDeltaOldId(int commitsPosition, int deltaPosition) {
    if (refBuilder.hasBranch()) {
      return Id.of(refBuilder.getBranch().getCommits(commitsPosition).getDelta(deltaPosition).getOldId());
    } else {
      return null;
    }
  }

  Id getCommitsDeltaNewId(int commitsPosition, int deltaPosition) {
    if (refBuilder.hasBranch()) {
      return Id.of(refBuilder.getBranch().getCommits(commitsPosition).getDelta(deltaPosition).getNewId());
    } else {
      return null;
    }
  }

  List<ValueProtos.KeyMutation> getCommitsKeysList(int commitsPosition) {
    if (refBuilder.hasBranch()) {
      return refBuilder.getBranch().getCommits(commitsPosition).getKeyMutationList();
    }
    return null;
  }

  ValueProtos.KeyMutation getCommitsKeys(int commitsPosition, int keysPosition) {
    if (refBuilder.hasBranch()) {
      return refBuilder.getBranch().getCommits(commitsPosition).getKeyMutation(keysPosition);
    } else {
      return null;
    }
  }
}<|MERGE_RESOLUTION|>--- conflicted
+++ resolved
@@ -89,9 +89,9 @@
   static final String COMMITS_OLD_ID = "old";
   static final String COMMITS_NEW_ID = "new";
   static final String COMMITS_KEY_LIST = "keys";
+  static final String COMMITS_KEY_LIST_KEY = "key";
   static final String COMMITS_KEY_ADDITION = "a";
   static final String COMMITS_KEY_REMOVAL = "d";
-  static final String COMMITS_KEY_LIST_KEY = "key";
   static final String COMMIT = "commit";
   static final String CHILDREN = "tree";
 
@@ -178,7 +178,7 @@
         }
         break;
       case EQUALS:
-        if (function.getPath().accept(PathPattern.exact(COMMITS).anyPosition().nameEquals(COMMITS_ID))) {
+        if (new PathPattern().nameEquals(COMMITS).anyPosition().nameEquals(COMMITS_ID).matches(function.getPath().getRoot())) {
           final int i = function.getPath().getRoot().getChild().get().asPosition().getPosition();
           if (refBuilder.getBranch().getCommitsCount() <= i
               || !function.getValue().getBinary().equals(refBuilder.getBranch().getCommits(i).getId())) {
@@ -237,16 +237,10 @@
           .setCommits(i, ValueProtos.Commit
             .newBuilder(refBuilder.getBranch().getCommits(i))
             .clearDelta()));
-<<<<<<< HEAD
-    } else if (new PathPattern().anyPosition().nameEquals(COMMITS_DELTA).anyPosition().matches(path)) {
-      final int commitIndex = getPosition(path);
-      final int deltaIndex = path.getChild().get().getChild().get().asPosition().getPosition();
-=======
     // commits[*]/deltas[*]
     } else if (path.accept(PathPattern.exact(COMMITS).anyPosition().nameEquals(COMMITS_DELTA).anyPosition())) {
       final int commitIndex = getPathSegmentAsPosition(path, 1);
       final int deltaIndex = getPathSegmentAsPosition(path, 3);
->>>>>>> 2ec82e76
 
       refBuilder.setBranch(ValueProtos.Branch
           .newBuilder(refBuilder.getBranch())
@@ -295,49 +289,6 @@
   }
 
   @Override
-<<<<<<< HEAD
-  protected boolean fieldIsList(String fieldName, ExpressionPath.PathSegment childPath) {
-    switch (fieldName) {
-      case CHILDREN:
-      case COMMITS:
-        return true;
-      case COMMITS_KEY_LIST:
-        if (childPath == null || childPath.isPosition()) {
-          return true;
-        } else if (COMMITS_KEY_LIST_KEY.equals(childPath.asName().getName())) {
-          return !childPath.getChild().isPresent() || childPath.getChild().get().isPosition();
-        }
-        return false;
-      case COMMITS_DELTA:
-        if (childPath == null || childPath.isPosition()) {
-          return true;
-        }
-        return false;
-      default:
-        return false;
-    }
-  }
-
-  @Override
-  protected void appendToList(String fieldName, ExpressionPath.PathSegment childPath, List<Entity> valuesToAdd) {
-    switch (fieldName) {
-      case CHILDREN: {
-        if (!refBuilder.hasBranch() || childPath != null) {
-          throw new UnsupportedOperationException(String.format("Append to list \"%s\" not supported for tags", fieldName));
-        }
-
-        final ValueProtos.Branch.Builder branchBuilder = ValueProtos.Branch.newBuilder(refBuilder.getBranch());
-        valuesToAdd.forEach(e -> branchBuilder.addChildren(e.getBinary()));
-        refBuilder.setBranch(branchBuilder);
-        break;
-      }
-      case COMMITS: {
-        if (!refBuilder.hasBranch()) {
-          throw new UnsupportedOperationException(String.format("Append to list \"%s\" not supported for tags", fieldName));
-        }
-        appendToListCommits(childPath, valuesToAdd);
-        break;
-=======
   protected void appendToList(ExpressionPath path, List<Entity> valuesToAdd) {
     if (path.accept(PathPattern.exact(CHILDREN))) {
       if (!refBuilder.hasBranch()) {
@@ -350,7 +301,6 @@
     } else if (path.accept(PathPattern.exact(COMMITS))) {
       if (!refBuilder.hasBranch()) {
         throw new UnsupportedOperationException(String.format("Append to list \"%s\" not supported for tags", COMMITS));
->>>>>>> 2ec82e76
       }
 
       final ValueProtos.Branch.Builder branchBuilder = ValueProtos.Branch.newBuilder(refBuilder.getBranch());
@@ -361,6 +311,7 @@
     }
   }
 
+  // TODO: should call from appendToList()
   private void appendToListCommits(ExpressionPath.PathSegment childPath, List<Entity> valuesToAdd) {
     if (childPath == null) {
       // This is appending a commit
@@ -380,22 +331,22 @@
           List<ValueProtos.Delta> updatedDelta = new ArrayList<>(refBuilder.getBranch().getCommits(commitsPosition).getDeltaList());
           updatedDelta.addAll(valuesToAdd.stream().map(e -> EntityConverter.entityToDelta(e)).collect(Collectors.toList()));
           refBuilder.setBranch(
-              ValueProtos.Branch.newBuilder(refBuilder.getBranch())
-                .setCommits(commitsPosition,
-                  ValueProtos.Commit.newBuilder(refBuilder.getBranch().getCommits(commitsPosition))
-                .clearDelta()
-                .addAllDelta(updatedDelta)));
+            ValueProtos.Branch.newBuilder(refBuilder.getBranch())
+              .setCommits(commitsPosition,
+                ValueProtos.Commit.newBuilder(refBuilder.getBranch().getCommits(commitsPosition))
+                  .clearDelta()
+                  .addAllDelta(updatedDelta)));
           break;
         case RocksRef.COMMITS_KEY_LIST:
           List<ValueProtos.KeyMutation> updatedKeyList =
-              new ArrayList<>(refBuilder.getBranch().getCommits(commitsPosition).getKeyMutationList());
+            new ArrayList<>(refBuilder.getBranch().getCommits(commitsPosition).getKeyMutationList());
           updatedKeyList.addAll(valuesToAdd.stream().map(e -> EntityConverter.entityToKeyMutation(e)).collect(Collectors.toList()));
           refBuilder.setBranch(
-              ValueProtos.Branch.newBuilder(refBuilder.getBranch())
-                .setCommits(commitsPosition,
-                  ValueProtos.Commit.newBuilder(refBuilder.getBranch().getCommits(commitsPosition))
-                    .clearKeyMutation()
-                    .addAllKeyMutation(updatedKeyList)));
+            ValueProtos.Branch.newBuilder(refBuilder.getBranch())
+              .setCommits(commitsPosition,
+                ValueProtos.Commit.newBuilder(refBuilder.getBranch().getCommits(commitsPosition))
+                  .clearKeyMutation()
+                  .addAllKeyMutation(updatedKeyList)));
           break;
         default:
           throw new UnsupportedOperationException(String.format("Append to list \"%s\" not supported for ", fieldName));
@@ -453,52 +404,6 @@
         throw new UnsupportedOperationException(String.format("Cannot set \"%s\" for tags", path.asString()));
       }
 
-<<<<<<< HEAD
-  private void setCommits(ExpressionPath.PathSegment childPath, Entity newValue) {
-    if (!refBuilder.hasBranch() || childPath == null || !childPath.isPosition()) {
-      throw new UnsupportedOperationException(String.format("Update not supported for %s", COMMITS));
-    }
-    final int commitsPosition = childPath.asPosition().getPosition();
-
-    if (!childPath.getChild().isPresent()) {
-      // This is to update a complete commit.
-      refBuilder.setBranch(
-          ValueProtos.Branch.newBuilder(refBuilder.getBranch())
-          .setCommits(commitsPosition,
-            ValueProtos.Commit.newBuilder(EntityConverter.entityToCommit(newValue))));
-    } else {
-      // This is to update part of a commit.
-      switch (childPath.getChild().get().asName().getName()) {
-        case COMMITS_ID:
-          refBuilder.setBranch(
-              ValueProtos.Branch.newBuilder(refBuilder.getBranch())
-                .setCommits(commitsPosition,
-                  ValueProtos.Commit.newBuilder(refBuilder.getBranch().getCommits(commitsPosition)).setId(newValue.getBinary())));
-          break;
-        case COMMITS_COMMIT:
-          refBuilder.setBranch(
-              ValueProtos.Branch.newBuilder(refBuilder.getBranch())
-                .setCommits(commitsPosition,
-                  ValueProtos.Commit.newBuilder(refBuilder.getBranch().getCommits(commitsPosition)).setCommit(newValue.getBinary())));
-          break;
-        case COMMITS_PARENT:
-          refBuilder.setBranch(
-              ValueProtos.Branch.newBuilder(refBuilder.getBranch())
-                .setCommits(commitsPosition,
-                  ValueProtos.Commit.newBuilder(refBuilder.getBranch().getCommits(commitsPosition)).setParent(newValue.getBinary())));
-          break;
-        case COMMITS_DELTA:
-          setDelta(childPath.getChild().get(), commitsPosition, newValue);
-          break;
-        case COMMITS_KEY_LIST:
-          setKeyMutations(childPath.getChild().get().getChild().get(), commitsPosition, newValue);
-          break;
-        default:
-          throw new UnsupportedOperationException();
-      }
-    }
-  }
-=======
       final int i = getPathSegmentAsPosition(path, 1);
       refBuilder.setBranch(ValueProtos.Branch
           .newBuilder(refBuilder.getBranch())
@@ -520,7 +425,6 @@
       if (!refBuilder.hasBranch()) {
         throw new UnsupportedOperationException(String.format("Cannot set \"%s\" for tags", path.asString()));
       }
->>>>>>> 2ec82e76
 
       final int commitsPosition = getPathSegmentAsPosition(path, 1);
       final int deltaPosition = getPathSegmentAsPosition(path, 3);
@@ -534,34 +438,6 @@
         throw new UnsupportedOperationException(String.format("Cannot set \"%s\" for tags", path.asString()));
       }
 
-<<<<<<< HEAD
-    if (!childPath.getChild().get().getChild().isPresent()) {
-      // this is setting the complete delta
-      refBuilder.setBranch(
-          ValueProtos.Branch.newBuilder(refBuilder.getBranch())
-            .setCommits(commitsPosition,
-              ValueProtos.Commit.newBuilder(refBuilder.getBranch().getCommits(commitsPosition))
-                .setDelta(deltaPosition, EntityConverter.entityToDelta(newValue))));
-    } else {
-      // this is setting parts of a delta
-      final ValueProtos.Delta.Builder deltaBuilder =
-          ValueProtos.Delta.newBuilder(refBuilder.getBranch().getCommits(commitsPosition).getDeltaList().get(deltaPosition));
-      final String fieldName = childPath.getChild().get().getChild().get().asName().getName();
-
-      switch (fieldName) {
-        case COMMITS_POSITION:
-          setDelta(commitsPosition, deltaPosition, deltaBuilder.setPosition((int)newValue.getNumber()));
-          break;
-        case COMMITS_OLD_ID:
-          setDelta(commitsPosition, deltaPosition, deltaBuilder.setOldId(newValue.getBinary()));
-          break;
-        case COMMITS_NEW_ID:
-          setDelta(commitsPosition, deltaPosition, deltaBuilder.setNewId(newValue.getBinary()));
-          break;
-        default:
-          throw new UnsupportedOperationException();
-      }
-=======
       final int commitsPosition = getPathSegmentAsPosition(path, 1);
       final int deltaPosition = getPathSegmentAsPosition(path, 3);
       final ValueProtos.Delta.Builder deltaBuilder = ValueProtos.Delta
@@ -576,7 +452,6 @@
       refBuilder.setTag(ValueProtos.Tag.newBuilder(refBuilder.getTag()).setId(newValue.getBinary()));
     } else {
       throw new UnsupportedOperationException(String.format("%s is not a valid path for set equals in Ref", path.asString()));
->>>>>>> 2ec82e76
     }
   }
 
