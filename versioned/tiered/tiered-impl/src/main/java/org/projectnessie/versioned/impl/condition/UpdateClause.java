/*
 * Copyright (C) 2020 Dremio
 *
 * Licensed under the Apache License, Version 2.0 (the "License");
 * you may not use this file except in compliance with the License.
 * You may obtain a copy of the License at
 *
 * http://www.apache.org/licenses/LICENSE-2.0
 *
 * Unless required by applicable law or agreed to in writing, software
 * distributed under the License is distributed on an "AS IS" BASIS,
 * WITHOUT WARRANTIES OR CONDITIONS OF ANY KIND, either express or implied.
 * See the License for the specific language governing permissions and
 * limitations under the License.
 */
package org.projectnessie.versioned.impl.condition;

import org.projectnessie.versioned.impl.condition.AliasCollector.Aliasable;

public interface UpdateClause extends Aliasable<UpdateClause> {

  enum Type {
    SET, REMOVE, DELETE;
  }

  Type getType();

  String toClauseString();

  /**
<<<<<<< HEAD
   * Acceptor for any visitors of the UpdateClause hierarchy.
=======
   * Entry point for visitation.
>>>>>>> e1b19196
   * @param visitor the visitor that will be invoked.
   * @param <T> the type of the returned value.
   * @return the possibly transformed value resulting from the visitation.
   */
<<<<<<< HEAD
  <T> T accept(UpdateClauseVisitor<T> visitor);
=======
  abstract  <T> T accept(UpdateClauseVisitor<T> visitor);
>>>>>>> e1b19196
}<|MERGE_RESOLUTION|>--- conflicted
+++ resolved
@@ -28,18 +28,10 @@
   String toClauseString();
 
   /**
-<<<<<<< HEAD
-   * Acceptor for any visitors of the UpdateClause hierarchy.
-=======
    * Entry point for visitation.
->>>>>>> e1b19196
    * @param visitor the visitor that will be invoked.
    * @param <T> the type of the returned value.
    * @return the possibly transformed value resulting from the visitation.
    */
-<<<<<<< HEAD
   <T> T accept(UpdateClauseVisitor<T> visitor);
-=======
-  abstract  <T> T accept(UpdateClauseVisitor<T> visitor);
->>>>>>> e1b19196
 }