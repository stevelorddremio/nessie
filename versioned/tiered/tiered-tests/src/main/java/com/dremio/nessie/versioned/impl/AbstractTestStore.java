--- conflicted
+++ resolved
@@ -34,12 +34,9 @@
 import com.dremio.nessie.versioned.impl.condition.ConditionExpression;
 import com.dremio.nessie.versioned.impl.condition.ExpressionFunction;
 import com.dremio.nessie.versioned.impl.condition.ExpressionPath;
-<<<<<<< HEAD
-=======
 import com.dremio.nessie.versioned.impl.condition.RemoveClause;
 import com.dremio.nessie.versioned.impl.condition.SetClause;
 import com.dremio.nessie.versioned.impl.condition.UpdateExpression;
->>>>>>> 8e970a84
 import com.dremio.nessie.versioned.store.ConditionFailedException;
 import com.dremio.nessie.versioned.store.Entity;
 import com.dremio.nessie.versioned.store.HasId;
@@ -58,16 +55,8 @@
  * @param <S> The type of the Store being tested.
  */
 public abstract class AbstractTestStore<S extends Store> {
-<<<<<<< HEAD
-  protected static final ExpressionPath COMMITS = ExpressionPath.builder("commits").build();
-  protected static final Entity ONE = Entity.ofNumber(1);
-  protected static final Entity TWO = Entity.ofNumber(2);
 
   private static class CreatorPair {
-=======
-
-  static class CreatorPair {
->>>>>>> 8e970a84
     final ValueType<?> type;
     final Supplier<PersistentBase<?>> supplier;
 
@@ -408,40 +397,6 @@
       putWithCondition(ValueType.REF, SampleEntities.createBranch(random));
     }
 
-<<<<<<< HEAD
-  @Test
-  void save() {
-    List<EntitySaveOp<?>> entities = Arrays.asList(
-        new EntitySaveOp<>(ValueType.L1, SampleEntities.createL1(random)),
-        new EntitySaveOp<>(ValueType.L2, SampleEntities.createL2(random)),
-        new EntitySaveOp<>(ValueType.L3, SampleEntities.createL3(random)),
-        new EntitySaveOp<>(ValueType.KEY_FRAGMENT, SampleEntities.createFragment(random)),
-        new EntitySaveOp<>(ValueType.REF, SampleEntities.createBranch(random)),
-        new EntitySaveOp<>(ValueType.REF, SampleEntities.createTag(random)),
-        new EntitySaveOp<>(ValueType.COMMIT_METADATA, SampleEntities.createCommitMetadata(random)),
-        new EntitySaveOp<>(ValueType.VALUE, SampleEntities.createValue(random))
-    );
-
-    store.save(entities.stream().map(e -> e.saveOp).collect(Collectors.toList()));
-
-    assertAll(entities.stream().map(s -> () -> {
-      try {
-        final HasId saveOpValue = s.entity;
-        HasId loadedValue = EntityType.forType(s.type).loadSingle(store, saveOpValue.getId());
-        assertEquals(saveOpValue, loadedValue, "type " + s.type);
-        assertEquals(saveOpValue.getId(), loadedValue.getId(), "ID type " + s.type);
-
-        try {
-          loadedValue = EntityType.forType(s.type).buildEntity(producer -> {
-            @SuppressWarnings("rawtypes") ValueType t = s.type;
-            @SuppressWarnings("rawtypes") BaseValue p = producer;
-            store.loadSingle(t, saveOpValue.getId(), p);
-          });
-          assertEquals(saveOpValue, loadedValue, "type " + s.type);
-          assertEquals(saveOpValue.getId(), loadedValue.getId(), "ID type " + s.type);
-        } catch (UnsupportedOperationException e) {
-          // TODO ignore this for now
-=======
     @Test
     void putWithConditionTag() {
       putWithCondition(ValueType.REF, SampleEntities.createTag(random));
@@ -526,7 +481,6 @@
       } catch (ConditionFailedException cfe) {
         if (shouldSucceed) {
           Assertions.fail(cfe);
->>>>>>> 8e970a84
         }
 
         Assertions.assertThrows(NotFoundException.class, () -> EntityType.forType(type).loadSingle(store, sample.getId()));
@@ -534,163 +488,6 @@
     }
   }
 
-<<<<<<< HEAD
-  @Test
-  void putWithConditionValue() {
-    putWithCondition(ValueType.VALUE, SampleEntities.createValue(random));
-  }
-
-  @Test
-  void putWithConditionBranch() {
-    putWithCondition(ValueType.REF, SampleEntities.createBranch(random));
-  }
-
-  @Test
-  void putWithConditionTag() {
-    putWithCondition(ValueType.REF, SampleEntities.createTag(random));
-  }
-
-  @Test
-  void putWithConditionCommitMetadata() {
-    putWithCondition(ValueType.COMMIT_METADATA, SampleEntities.createCommitMetadata(random));
-  }
-
-  @Test
-  void putWithConditionKeyFragment() {
-    putWithCondition(ValueType.KEY_FRAGMENT, SampleEntities.createFragment(random));
-  }
-
-  @Test
-  void putWithConditionL1() {
-    putWithCondition(ValueType.L1, SampleEntities.createL1(random));
-  }
-
-  @Test
-  void putWithConditionL2() {
-    putWithCondition(ValueType.L2, SampleEntities.createL2(random));
-  }
-
-  @Test
-  void putWithConditionL3() {
-    putWithCondition(ValueType.L3, SampleEntities.createL3(random));
-  }
-
-  @Test
-  void deleteWithConditionValue() {
-    deleteWithCondition(ValueType.VALUE, SampleEntities.createValue(random));
-  }
-
-  @Test
-  void deleteWithConditionBranch() {
-    deleteWithCondition(ValueType.REF, SampleEntities.createBranch(random));
-  }
-
-  @Test
-  void deleteWithConditionTag() {
-    deleteWithCondition(ValueType.REF, SampleEntities.createTag(random));
-  }
-
-  @Test
-  void deleteWithConditionCommitMetadata() {
-    deleteWithCondition(ValueType.COMMIT_METADATA, SampleEntities.createCommitMetadata(random));
-  }
-
-  @Test
-  void deleteConditionMismatchAttributeValue() {
-    final ExpressionFunction expressionFunction = ExpressionFunction.equals(ExpressionPath.builder("value").build(),
-        SampleEntities.createStringEntity(random, random.nextInt(10) + 1));
-    final ConditionExpression ex = ConditionExpression.of(expressionFunction);
-    deleteConditional(ValueType.VALUE, SampleEntities.createValue(random), false, Optional.of(ex));
-  }
-
-  @Test
-  void deleteConditionMismatchAttributeBranch() {
-    final ExpressionFunction expressionFunction = ExpressionFunction.equals(ExpressionPath.builder("commit").build(),
-        SampleEntities.createStringEntity(random, random.nextInt(10) + 1));
-    final ConditionExpression ex = ConditionExpression.of(expressionFunction);
-    deleteConditional(ValueType.REF, SampleEntities.createBranch(random), false, Optional.of(ex));
-  }
-
-  @Test
-  void deleteBranchSizeFail() {
-    final ConditionExpression expression = ConditionExpression.of(ExpressionFunction.equals(ExpressionFunction.size(COMMITS), ONE));
-    deleteConditional(ValueType.REF, SampleEntities.createBranch(random), false, Optional.of(expression));
-  }
-
-  @Test
-  void deleteBranchSizeSucceed() {
-    final ConditionExpression expression = ConditionExpression.of(ExpressionFunction.equals(ExpressionFunction.size(COMMITS), TWO));
-    deleteConditional(ValueType.REF, SampleEntities.createBranch(random), true, Optional.of(expression));
-  }
-
-  @Test
-  void deleteWithConditionKeyFragment() {
-    deleteWithCondition(ValueType.KEY_FRAGMENT, SampleEntities.createFragment(random));
-  }
-
-  @Test
-  void deleteWithConditionL1() {
-    deleteWithCondition(ValueType.L1, SampleEntities.createL1(random));
-  }
-
-  @Test
-  void deleteWithConditionL2() {
-    deleteWithCondition(ValueType.L2, SampleEntities.createL2(random));
-  }
-
-  @Test
-  void deleteWithConditionL3() {
-    deleteWithCondition(ValueType.L3, SampleEntities.createL3(random));
-  }
-
-  @Test
-  void deleteValue() {
-    delete(ValueType.VALUE, SampleEntities.createValue(random));
-  }
-
-  @Test
-  void deleteBranch() {
-    delete(ValueType.REF, SampleEntities.createBranch(random));
-  }
-
-  @Test
-  void deleteTag() {
-    delete(ValueType.REF, SampleEntities.createTag(random));
-  }
-
-  @Test
-  void deleteCommitMetadata() {
-    delete(ValueType.COMMIT_METADATA, SampleEntities.createCommitMetadata(random));
-  }
-
-  @Test
-  void deleteKeyFragment() {
-    delete(ValueType.KEY_FRAGMENT, SampleEntities.createFragment(random));
-  }
-
-  @Test
-  void deleteL1() {
-    delete(ValueType.L1, SampleEntities.createL1(random));
-  }
-
-  @Test
-  void deleteL2() {
-    delete(ValueType.L2, SampleEntities.createL2(random));
-  }
-
-  @Test
-  void deleteL3() {
-    delete(ValueType.L3, SampleEntities.createL3(random));
-  }
-
-  @Test
-  void loadPagination() {
-    final ImmutableMultimap.Builder<ValueType<?>, HasId> builder = ImmutableMultimap.builder();
-    for (int i = 0; i < (10 + loadSize()); ++i) {
-      // Only create a single type as this is meant to test the pagination within Mongo, not the variety. Variety is
-      // taken care of by a test in AbstractTestStore.
-      builder.put(ValueType.REF, SampleEntities.createTag(random));
-=======
   @Nested
   @DisplayName("delete() tests")
   class DeleteTests {
@@ -701,7 +498,6 @@
       }
 
       deleteWithCondition(ValueType.VALUE, SampleEntities.createValue(random), true, Optional.empty());
->>>>>>> 8e970a84
     }
 
     @Test
@@ -713,63 +509,6 @@
       deleteWithCondition(ValueType.L1, SampleEntities.createL1(random), true, Optional.empty());
     }
 
-<<<<<<< HEAD
-  private <T extends HasId> void deleteWithCondition(ValueType type, HasId sample) {
-    final ExpressionPath keyName = ExpressionPath.builder(Store.KEY_NAME).build();
-    final ConditionExpression conditionExpression = ConditionExpression.of(ExpressionFunction.equals(keyName, sample.getId().toEntity()));
-    deleteConditional(type, sample, true, Optional.of(conditionExpression));
-  }
-
-  private <T extends HasId> void delete(ValueType type, HasId sample) {
-    deleteConditional(type, sample, true, Optional.empty());
-  }
-
-  protected <C extends BaseValue<C>> void deleteConditional(ValueType type, HasId sample, boolean shouldSucceed,
-                                                            Optional<ConditionExpression> conditionExpression) {
-    store.put(new EntitySaveOp<>(type, (PersistentBase<C>) sample).saveOp, Optional.<ConditionExpression>empty());
-
-    if (shouldSucceed) {
-      Assertions.assertTrue(store.delete(type, sample.getId(), conditionExpression));
-      Assertions.assertThrows(NotFoundException.class, () -> testLoadSingle(type, sample));
-    } else {
-      Assertions.assertFalse(store.delete(type, sample.getId(), conditionExpression));
-      testLoadSingle(type, sample);
-    }
-  }
-
-  private <T extends HasId> void putWithCondition(ValueType type, HasId sample) {
-    // Tests that attempt to put (update) an existing entry should only occur when the condition expression is met.
-    testPut(type, sample);
-
-    final ExpressionPath keyName = ExpressionPath.builder(Store.KEY_NAME).build();
-    final ConditionExpression conditionExpression = ConditionExpression.of(ExpressionFunction.equals(keyName, sample.getId().toEntity()));
-    putConditional(type, sample, true, Optional.of(conditionExpression));
-  }
-
-  protected <C extends BaseValue<C>> void putConditional(ValueType type, HasId sample, boolean shouldSucceed,
-                                                  Optional<ConditionExpression> conditionExpression) {
-    try {
-      store.put(new EntitySaveOp<>(type, (PersistentBase<C>) sample).saveOp, conditionExpression);
-      if (!shouldSucceed) {
-        Assertions.fail();
-      }
-      testLoadSingle(type, sample);
-    } catch (ConditionFailedException cfe) {
-      if (shouldSucceed) {
-        Assertions.fail(cfe);
-      }
-
-      // TODO: fix sample type.
-      //      Assertions.assertThrows(NotFoundException.class, () -> store.loadSingle(type, sample.getId(), sample));
-    }
-  }
-
-  @SuppressWarnings("unchecked")
-  private <C extends BaseValue<C>> void putThenLoad(ValueType<C> type, HasId sample) {
-    store.put(new EntitySaveOp<>(type, (PersistentBase<C>) sample).saveOp, Optional.empty());
-    testLoadSingle(type, sample);
-  }
-=======
     @Test
     void deleteNoConditionL2() {
       if (!supportsDelete()) {
@@ -784,7 +523,6 @@
       if (!supportsDelete()) {
         return;
       }
->>>>>>> 8e970a84
 
       deleteWithCondition(ValueType.L3, SampleEntities.createL3(random), true, Optional.empty());
     }
@@ -1047,30 +785,19 @@
     }
   }
 
-<<<<<<< HEAD
-  @SuppressWarnings({"unchecked", "rawtypes"})
-  protected LoadStep createTestLoadStep(Multimap<ValueType<?>, HasId> objs, Optional<LoadStep> next) {
-    final EntityLoadOps loadOps = new EntityLoadOps();
-    objs.forEach((type, val) -> loadOps.load(((EntityType) EntityType.forType(type)), val.getId(), r -> {
-      assertEquals(val, r);
-      assertEquals(val.getId(), r.getId());
-    }));
-    return loadOps.build(() -> next);
-=======
   // Utility functions for the tests
 
   @SuppressWarnings("unchecked")
   private <C extends BaseValue<C>> void putThenLoad(ValueType<C> type, HasId sample) {
     store.put(new EntitySaveOp<>(type, (PersistentBase<C>) sample).saveOp, Optional.empty());
     testLoadSingle(type, sample);
->>>>>>> 8e970a84
   }
 
   @SuppressWarnings("unchecked")
   protected <T extends HasId> void testLoadSingle(ValueType<?> type, T sample) {
     final T read = (T) EntityType.forType(type).loadSingle(store, sample.getId());
     assertEquals(sample, read);
-    assertEquals(sample.getId(), read.getId());
+    Assertions.assertEquals(sample.getId(), read.getId());
   }
 
   protected static void assertEquals(HasId expected, HasId actual) {
