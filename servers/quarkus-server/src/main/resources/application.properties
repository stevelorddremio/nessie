#
# Copyright (C) 2020 Dremio
#
# Licensed under the Apache License, Version 2.0 (the "License");
# you may not use this file except in compliance with the License.
# You may obtain a copy of the License at
#
# http://www.apache.org/licenses/LICENSE-2.0
#
# Unless required by applicable law or agreed to in writing, software
# distributed under the License is distributed on an "AS IS" BASIS,
# WITHOUT WARRANTIES OR CONDITIONS OF ANY KIND, either express or implied.
# See the License for the specific language governing permissions and
# limitations under the License.
#

# Nessie settings
### default base branch name
nessie.server.default-branch=main
nessie.server.should-sendstack-trace-to-api-client=true

### which type of version store to use: JGIT, INMEMORY, DYNAMO. JGIT is best for local testing, DYNAMO preferred for production
nessie.version.store.type=INMEMORY

## JGit version store specific configuration
### Which type of jgit version store to use: INMEMORY or DISK. in memory is best for tests and DISK is recommended. Dynamo is an experimental backend
nessie.version.store.jgit.type=DISK
### where to put your git repository. Only used if nessie.version.store.jgit.type=JGIT
nessie.version.store.jgit.directory=/tmp/jgit
<<<<<<< HEAD
### backing store for version store. Either INMEMORY, DYNAMO, or MONGODB. Typically DYNAMO is used unless performing a specific test
nessie.backends.type=DYNAMO
=======
>>>>>>> 9ce6d6e6

## Dynamo version store specific configuration
### should Nessie create its own dynamo tables
nessie.version.store.dynamo.initialize=false
### table names for ref, tree and value tables respectively
nessie.version.store.dynamo.refTableName=nessie_refs
nessie.version.store.dynamo.treeTableName=nessie_objects
nessie.version.store.dynamo.valueTableName=nessie_objects

## MongoDB version store specific configuration
### database name for Nessie object storage
nessie.version.store.mongodb.databaseName=nessie
nessie.version.store.mongodb.connectionString=mongodb://localhost:27017

## Dynamo
quarkus.dynamodb.aws.region=us-west-2
quarkus.dynamodb.aws.credentials.type=DEFAULT
# quarkus.dynamodb.endpoint-override=http://localhost:8000


# Quarkus settings
## Visit here for all configs: https://quarkus.io/guides/all-config
## some parameters are only configured at build time. These have been marked as such https://quarkus.io/guides/config#overriding-properties-at-runtime
quarkus.log.level=INFO

## Quarkus http related settings
quarkus.http.port=19120
quarkus.http.test-port=19121
quarkus.http.access-log.enabled=true
# fixed at buildtime
quarkus.resteasy.path=/api/v1
quarkus.resteasy.gzip.enabled=true

## Quarkus auth settings
#quarkus.oidc.credentials.secret=
#quarkus.oidc.client-id=
#quarkus.oidc.auth-server-url=
# fixed at buildtime
quarkus.http.auth.basic=false
quarkus.oidc.enabled=false


## Quarkus swagger settings
# fixed at buildtime
quarkus.swagger-ui.always-include=true
quarkus.swagger-ui.enable=true

## Quarkus monitoring and tracing settings
## jaeger specific settings
quarkus.jaeger.service-name=nessie
quarkus.jaeger.sampler-type=ratelimiting
quarkus.jaeger.sampler-param=1
#quarkus.jaeger.endpoint=http://localhost:14268/api/traces
# fixed at buildtime
quarkus.jaeger.metrics.enabled=true

quarkus.dynamodb.sync-client.type=url

## sentry specific settings
quarkus.log.sentry.level=ERROR
quarkus.log.sentry.in-app-packages=com.dremio.nessie
quarkus.log.sentry=false
#quarkus.log.sentry.dsn=https://<fillin>.ingest.sentry.io/<fillin>


# Quarkus build settings - only change if building/deploying locally

## Quarkus required setting for third party indexing
# fixed at buildtime
quarkus.index-dependency.guava.group-id=com.google.guava
quarkus.index-dependency.guava.artifact-id=guava
quarkus.native.additional-build-args =-H:ReflectionConfigurationFiles=reflection-config.json,-H:IncludeResourceBundles=org.eclipse.jgit.internal.JGitText

## quarkus container specific settings
# fixed at buildtime
quarkus.container-image.group=projectnessie
quarkus.container-image.name=nessie

# Overrides
## dev overrides - dev is used when running Nessie in dev mode `mvn quarkus:dev`
%dev.quarkus.jaeger.sampler-type=const
%dev.quarkus.dynamodb.endpoint-override=http://localhost:8000
%dev.quarkus.dynamodb.aws.credentials.type=STATIC
%dev.quarkus.dynamodb.aws.credentials.static-provider.access-key-id=test-key
%dev.quarkus.dynamodb.aws.credentials.static-provider.secret-access-key=test-secret

## test overrides - test is used only by tests
%test.quarkus.jaeger.sampler-type=const
%test.quarkus.dynamodb.endpoint-override=http://localhost:8000
%test.quarkus.dynamodb.aws.credentials.type=STATIC
%test.quarkus.dynamodb.aws.credentials.static-provider.access-key-id=test-key
%test.quarkus.dynamodb.aws.credentials.static-provider.secret-access-key=test-secret
%test.quarkus.test.native-image-profile=test
%test.quarkus.http.auth.basic=true
%test.quarkus.security.users.embedded.enabled=true
%test.quarkus.security.users.embedded.plain-text=true
%test.quarkus.security.users.embedded.users.admin_user=test123
%test.quarkus.security.users.embedded.users.test_user=test_user
%test.quarkus.security.users.embedded.roles.admin_user=admin,user
%test.quarkus.security.users.embedded.roles.test_user=test123
%test.nessie.backends.type=INMEMORY
%test.nessie.version.store.jgit.type=INMEMORY

mp.openapi.extensions.smallrye.operationIdStrategy=METHOD<|MERGE_RESOLUTION|>--- conflicted
+++ resolved
@@ -23,15 +23,10 @@
 nessie.version.store.type=INMEMORY
 
 ## JGit version store specific configuration
-### Which type of jgit version store to use: INMEMORY or DISK. in memory is best for tests and DISK is recommended. Dynamo is an experimental backend
+### Which type of jgit version store to use: INMEMORY or DISK. in memory is best for tests and DISK is recommended. Dynamo and Mongo are experimental backends
 nessie.version.store.jgit.type=DISK
 ### where to put your git repository. Only used if nessie.version.store.jgit.type=JGIT
 nessie.version.store.jgit.directory=/tmp/jgit
-<<<<<<< HEAD
-### backing store for version store. Either INMEMORY, DYNAMO, or MONGODB. Typically DYNAMO is used unless performing a specific test
-nessie.backends.type=DYNAMO
-=======
->>>>>>> 9ce6d6e6
 
 ## Dynamo version store specific configuration
 ### should Nessie create its own dynamo tables
